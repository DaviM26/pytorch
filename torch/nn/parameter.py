--- conflicted
+++ resolved
@@ -3,7 +3,15 @@
 from collections import OrderedDict
 
 
-class Parameter(torch.Tensor):
+# Metaclass to combine _TensorMeta and the instance check override for Parameter.
+class _ParameterMeta(torch._C._TensorMeta):
+    # Make `isinstance(t, Parameter)` return True for custom tensor instances that have the _is_param flag.
+    def __instancecheck__(self, instance):
+        return super().__instancecheck__(instance) or (
+            isinstance(instance, torch.Tensor) and getattr(instance, '_is_param', False))
+
+
+class Parameter(torch.Tensor, metaclass=_ParameterMeta):
     r"""A kind of Tensor that is to be considered a module parameter.
 
     Parameters are :class:`~torch.Tensor` subclasses, that have a
@@ -23,10 +31,6 @@
     def __new__(cls, data=None, requires_grad=True):
         if data is None:
             data = torch.empty(0)
-<<<<<<< HEAD
-        return torch.Tensor._make_subclass(cls, data, requires_grad)
-
-=======
         if type(data) is torch.Tensor or type(data) is Parameter:
             # For ease of BC maintenance, keep this path for standard Tensor.
             # Eventually (tm), we should change the behavior for standard Tensor to match.
@@ -45,7 +49,6 @@
 
     # Note: the 3 methods below only apply to standard Tensor. Parameters of custom tensor types
     # are still considered that custom tensor type and these methods will not be called for them.
->>>>>>> 4a57321a
     def __deepcopy__(self, memo):
         if id(self) in memo:
             return memo[id(self)]
