#pragma once

#include <string>
#include <unordered_map>

namespace torch {
namespace jit {

std::unordered_map<std::string, std::string> quant_fusion_pattern_and_replacements() {

  std::string conv2d = R"(
graph(%a_quant, %packed_params, %r_scale, %r_zero_point, %r_dtype, %stride, %padding, %dilation, %groups):
        %a_dequant = aten::dequantize(%a_quant)
        %w_quant : Tensor, %b : Tensor? = quantized::conv2d_unpack(%packed_params)
        %w_dequant = aten::dequantize(%w_quant)
        %r = aten::conv2d(%a_dequant, %w_dequant, %b, %stride, %padding, %dilation, %groups)
        %r_quant = aten::quantize_per_tensor(%r, %r_scale, %r_zero_point, %r_dtype)
        return (%r_quant) )";

  std::string quantized_conv2d = R"(
graph(%a_quant, %packed_params, %r_scale, %r_zero_point, %r_dtype, %stride, %padding, %dilation, %groups):
        %r_quant = quantized::conv2d(%a_quant, %packed_params, %stride, %padding, %dilation, %groups, %r_scale, %r_zero_point)
        return (%r_quant) )";

  std::string addmm = R"(
graph(%packed_params, %a_quant, %r_scale, %r_zero_point, %r_dtype, %4):
        %a_dequant = aten::dequantize(%a_quant)
        %w_quant : Tensor, %b : Tensor? = quantized::linear_unpack(%packed_params)
        %w_dequant = aten::dequantize(%w_quant)
        %w_dequant_t = aten::t(%w_dequant)
        %r = aten::addmm(%b, %a_dequant, %w_dequant_t, %4, %4)
        %r_quant = aten::quantize_per_tensor(%r, %r_scale, %r_zero_point, %r_dtype)
        return (%r_quant) )";

  std::string matmul_with_bias = R"(
graph(%packed_params, %a_quant, %r_scale, %r_zero_point, %r_dtype, %4):
        %a_dequant = aten::dequantize(%a_quant)
        %w_quant : Tensor, %b : Tensor? = quantized::linear_unpack(%packed_params)
        %w_dequant = aten::dequantize(%w_quant)
        %w_dequant_t = aten::t(%w_dequant)
        %output = aten::matmul(%a_dequant, %w_dequant_t)
        %r = aten::add_(%output, %b, %4)
        %r_quant = aten::quantize_per_tensor(%r, %r_scale, %r_zero_point, %r_dtype)
        return (%r_quant) )";

  std::string quantized_linear = R"(
graph(%packed_params, %a_quant, %r_scale, %r_zero_point, %r_dtype, %4):
        %r = quantized::linear(%a_quant, %packed_params, %r_scale, %r_zero_point)
        return (%r) )";

  std::string matmul_no_bias = R"(
graph(%packed_params, %a_quant, %r_scale, %r_zero_point, %r_dtype):
        %a_dequant = aten::dequantize(%a_quant)
        %w_quant : Tensor, %b : Tensor? = quantized::linear_unpack(%packed_params)
        %w_dequant = aten::dequantize(%w_quant)
        %w_dequant_t = aten::t(%w_dequant)
        %r = aten::matmul(%a_dequant, %w_dequant_t)
        %r_quant = aten::quantize_per_tensor(%r, %r_scale, %r_zero_point, %r_dtype)
        return (%r_quant) )";

  std::string quantized_linear_no_bias = R"(
graph(%packed_params, %a_quant, %r_scale, %r_zero_point, %r_dtype):
        %r = quantized::linear(%a_quant, %packed_params, %r_scale, %r_zero_point)
        return (%r) )";

<<<<<<< HEAD
    std::string conv2d_relu = R"(
graph(%a_quant, %packed_params, %r_scale, %r_zero_point, %r_dtype, %stride, %padding, %dilation, %groups):
        %a_dequant = aten::dequantize(%a_quant)
        %w_quant : Tensor, %b : Tensor? = quantized::conv2d_unpack(%packed_params)
        %w_dequant = aten::dequantize(%w_quant)
        %conv_out = aten::conv2d(%a_dequant, %w_dequant, %b, %stride, %padding, %dilation, %groups)
        %r = aten::relu(%conv_out)
        %r_quant = aten::quantize_per_tensor(%r, %r_scale, %r_zero_point, %r_dtype)
        return (%r_quant) )";

    std::string conv2d_inplace_relu = R"(
graph(%a_quant, %packed_params, %r_scale, %r_zero_point, %r_dtype, %stride, %padding, %dilation, %groups):
        %a_dequant = aten::dequantize(%a_quant)
        %w_quant : Tensor, %b : Tensor? = quantized::conv2d_unpack(%packed_params)
        %w_dequant = aten::dequantize(%w_quant)
        %conv_out = aten::conv2d(%a_dequant, %w_dequant, %b, %stride, %padding, %dilation, %groups)
        %r = aten::relu_(%conv_out)
        %r_quant = aten::quantize_per_tensor(%r, %r_scale, %r_zero_point, %r_dtype)
        return (%r_quant) )";

  std::string quantized_conv2d_relu = R"(
graph(%a_quant, %packed_params, %r_scale, %r_zero_point, %r_dtype, %stride, %padding, %dilation, %groups):
        %r_quant = quantized::conv2d_relu(%a_quant, %packed_params, %stride, %padding, %dilation, %groups, %r_scale, %r_zero_point)
        return (%r_quant) )";

  std::string inplace_add_relu = R"(
graph(%a_quant, %b_quant, %scale, %zero_point, %dtype):
         %alpha = prim::Constant[value=1]()
         %a_dequant = aten::dequantize(%a_quant)
         %b_dequant = aten::dequantize(%b_quant)
         %r_add = aten::add_(%a_dequant, %b_dequant, %alpha)
         %r_relu = aten::relu_(%r_add)
         %r = aten::quantize_per_tensor(%r_relu, %scale, %zero_point, %dtype)
         return (%r) )";

  std::string quantized_add_relu = R"(
graph(%a_quant, %b_quant, %scale, %zero_point, %dtype):
         %r = quantized::add_relu(%a_quant, %b_quant, %scale, %zero_point)
         return (%r) )";

  std::string aten_linear = R"(
graph(%packed_params, %a_quant, %r_scale, %r_zero_point, %r_dtype):
        %a_dequant = aten::dequantize(%a_quant)
        %w_quant : Tensor, %b : Tensor? = quantized::linear_unpack(%packed_params)
        %w_dequant = aten::dequantize(%w_quant)
        %r = aten::linear(%a_dequant, %w_dequant, %b)
        %r_quant = aten::quantize_per_tensor(%r, %r_scale, %r_zero_point, %r_dtype)
        return (%r_quant) )";

  std::string quantized_aten_linear = R"(
graph(%packed_params, %a_quant, %r_scale, %r_zero_point, %r_dtype):
        %r = quantized::linear(%a_quant, %packed_params, %r_scale, %r_zero_point)
        return (%r) )";

=======
>>>>>>> 3d24b087
  return {
    {conv2d, quantized_conv2d},
    {addmm, quantized_linear},
    {matmul_with_bias, quantized_linear},
<<<<<<< HEAD
    {matmul_no_bias, quantized_linear_no_bias},
    {aten_linear, quantized_aten_linear},
    {inplace_add_relu, quantized_add_relu},
=======
    {matmul_no_bias, quantized_linear_no_bias}
>>>>>>> 3d24b087
  };

}

}} // torch::jit<|MERGE_RESOLUTION|>--- conflicted
+++ resolved
@@ -63,74 +63,11 @@
         %r = quantized::linear(%a_quant, %packed_params, %r_scale, %r_zero_point)
         return (%r) )";
 
-<<<<<<< HEAD
-    std::string conv2d_relu = R"(
-graph(%a_quant, %packed_params, %r_scale, %r_zero_point, %r_dtype, %stride, %padding, %dilation, %groups):
-        %a_dequant = aten::dequantize(%a_quant)
-        %w_quant : Tensor, %b : Tensor? = quantized::conv2d_unpack(%packed_params)
-        %w_dequant = aten::dequantize(%w_quant)
-        %conv_out = aten::conv2d(%a_dequant, %w_dequant, %b, %stride, %padding, %dilation, %groups)
-        %r = aten::relu(%conv_out)
-        %r_quant = aten::quantize_per_tensor(%r, %r_scale, %r_zero_point, %r_dtype)
-        return (%r_quant) )";
-
-    std::string conv2d_inplace_relu = R"(
-graph(%a_quant, %packed_params, %r_scale, %r_zero_point, %r_dtype, %stride, %padding, %dilation, %groups):
-        %a_dequant = aten::dequantize(%a_quant)
-        %w_quant : Tensor, %b : Tensor? = quantized::conv2d_unpack(%packed_params)
-        %w_dequant = aten::dequantize(%w_quant)
-        %conv_out = aten::conv2d(%a_dequant, %w_dequant, %b, %stride, %padding, %dilation, %groups)
-        %r = aten::relu_(%conv_out)
-        %r_quant = aten::quantize_per_tensor(%r, %r_scale, %r_zero_point, %r_dtype)
-        return (%r_quant) )";
-
-  std::string quantized_conv2d_relu = R"(
-graph(%a_quant, %packed_params, %r_scale, %r_zero_point, %r_dtype, %stride, %padding, %dilation, %groups):
-        %r_quant = quantized::conv2d_relu(%a_quant, %packed_params, %stride, %padding, %dilation, %groups, %r_scale, %r_zero_point)
-        return (%r_quant) )";
-
-  std::string inplace_add_relu = R"(
-graph(%a_quant, %b_quant, %scale, %zero_point, %dtype):
-         %alpha = prim::Constant[value=1]()
-         %a_dequant = aten::dequantize(%a_quant)
-         %b_dequant = aten::dequantize(%b_quant)
-         %r_add = aten::add_(%a_dequant, %b_dequant, %alpha)
-         %r_relu = aten::relu_(%r_add)
-         %r = aten::quantize_per_tensor(%r_relu, %scale, %zero_point, %dtype)
-         return (%r) )";
-
-  std::string quantized_add_relu = R"(
-graph(%a_quant, %b_quant, %scale, %zero_point, %dtype):
-         %r = quantized::add_relu(%a_quant, %b_quant, %scale, %zero_point)
-         return (%r) )";
-
-  std::string aten_linear = R"(
-graph(%packed_params, %a_quant, %r_scale, %r_zero_point, %r_dtype):
-        %a_dequant = aten::dequantize(%a_quant)
-        %w_quant : Tensor, %b : Tensor? = quantized::linear_unpack(%packed_params)
-        %w_dequant = aten::dequantize(%w_quant)
-        %r = aten::linear(%a_dequant, %w_dequant, %b)
-        %r_quant = aten::quantize_per_tensor(%r, %r_scale, %r_zero_point, %r_dtype)
-        return (%r_quant) )";
-
-  std::string quantized_aten_linear = R"(
-graph(%packed_params, %a_quant, %r_scale, %r_zero_point, %r_dtype):
-        %r = quantized::linear(%a_quant, %packed_params, %r_scale, %r_zero_point)
-        return (%r) )";
-
-=======
->>>>>>> 3d24b087
   return {
     {conv2d, quantized_conv2d},
     {addmm, quantized_linear},
     {matmul_with_bias, quantized_linear},
-<<<<<<< HEAD
-    {matmul_no_bias, quantized_linear_no_bias},
-    {aten_linear, quantized_aten_linear},
-    {inplace_add_relu, quantized_add_relu},
-=======
     {matmul_no_bias, quantized_linear_no_bias}
->>>>>>> 3d24b087
   };
 
 }
