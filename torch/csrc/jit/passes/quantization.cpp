#include <torch/csrc/jit/passes/quantization.h>
#include <torch/csrc/jit/passes/constant_pooling.h>
#include <torch/csrc/jit/passes/constant_propagation.h>
#include <torch/csrc/jit/passes/fuse_linear.h>
#include <torch/csrc/jit/passes/graph_rewrite_helper.h>
#include <torch/csrc/jit/passes/quantization_patterns.h>
#include <torch/csrc/jit/passes/subgraph_rewrite.h>
#include <torch/csrc/jit/passes/inliner.h>
#include <torch/csrc/jit/passes/freeze_module.h>

#include <torch/csrc/jit/ir/ir.h>
#include <torch/csrc/jit/ir/irparser.h>
#include <torch/csrc/jit/jit_log.h>
#include <torch/csrc/jit/ir/node_hashing.h>
#include <torch/csrc/jit/runtime/operator.h>
#include <torch/csrc/jit/frontend/schema_matching.h>
#include <torch/csrc/jit/ir/subgraph_matcher.h>

#include <c10/core/QScheme.h>

#include <algorithm>
#include <stack>

namespace torch {
namespace jit {
namespace {

using OptionalModuleVector = std::vector<c10::optional<Module>>;
using ModuleMethodVector = std::vector<std::pair<Module, std::string>>;
using NameModuleVector = std::vector<std::pair<std::string, Module>>;
using graph_rewrite_helper::getValue;
using graph_rewrite_helper::getIValue;
using graph_rewrite_helper::getFuncName;
using graph_rewrite_helper::replaceConvolutionWithConv2d;

// Map of quantization parameter name and value
// for example _scale, _zero_point,
// _scalar_type and _axis(for per channel quantization)
using QParamVector = std::vector<std::pair<std::string, IValue>>;

// This struct contains a compiled IR patterns slated for use in the
// findPatternMatches function. The struct encapsulates the common
// information from parseIR that is used in conjunction with the
// pattern matching facility. A const instance of this struct can
// also be stored away to cache the compiled IR pattern and reduce
// runtime cost
struct PatternInfo {
  std::string pattern_string;
  std::unique_ptr<Graph> pattern_graph;
  std::unordered_map<std::string, Value*> vmap;

  static PatternInfo parse_from_str(std::string pattern_string) {
    PatternInfo rv{
        std::move(pattern_string), std::make_unique<Graph>(), decltype(vmap){}};
    parseIR(rv.pattern_string, rv.pattern_graph.get(), rv.vmap);
    return rv;
  }
};

struct PatternsAndModules {
  bool is_conv;
  bool is_per_channel;
  const PatternInfo& pattern;
  Module packed_params_module;
};

void fillQConfigMap(
    const Module& module,
    const QConfigDict& qconfig_dict,
    ModuleQConfigMap& map,
    const std::string& key = "",
    const c10::optional<QConfig>& parent_qconfig = c10::nullopt) {
  c10::optional<QConfig> qconfig;
  if (qconfig_dict.find(key) != qconfig_dict.end()) {
    qconfig = qconfig_dict.at(key);
  } else {
    qconfig = parent_qconfig;
  }
  map[module._ivalue()] = qconfig;

  for (const NameModule& s : module.named_children()) {
    std::string child_key;
    if (key == "") {
      child_key = s.name;
    } else {
      child_key = key + "." + s.name;
    }
    fillQConfigMap(s.value._ivalue(), qconfig_dict, map, child_key, qconfig);
  }
}

bool isFunctionNode(Node* n,
                    const std::vector<std::string>& call_funcs,
                    const std::vector<std::string>& aten_funcs) {
  std::vector<Symbol> aten_func_symbols;
  std::transform(
      aten_funcs.begin(),
      aten_funcs.end(),
      std::back_inserter(aten_func_symbols),
      [](const std::string& s) { return Symbol::aten(s); });

  bool is_quantizable =
      std::find(aten_func_symbols.begin(), aten_func_symbols.end(), n->kind()) !=
      aten_func_symbols.end();
  if (n->kind() == prim::CallFunction) {
    auto func_name = getFuncName(n->inputs()[0]);
    is_quantizable |=
        std::find(call_funcs.begin(), call_funcs.end(), func_name) !=
        call_funcs.end();
  }
  return is_quantizable;
}

// If the op doesn't require observation, return
// the the list of input indexes that we should check to see
// if they are observed/quantized, if so, we can say the output
// of this op is observed/quantized as well, since for these ops we can derive
// the quantization parameters for output given inputs
std::vector<size_t> getGeneralOpTensorInputIndexes(Node* n) {
  std::vector<std::string> single_input_aten_funcs = {
      "max_pool2d",
      "avg_pool2d",
      "flatten",
      "max",
      "min",
      "mean",
      "upsample_nearest1d",
      "upsample_nearest2d",
      "upsample_nearest3d",
      "adaptive_avg_pool1d",
      "adaptive_avg_pool2d",
      "adaptive_avg_pool3d",
      "upsample_linear1d",
      "upsample_bilinear2d",
      "upsample_trilinear3d",
      "upsample_bicubic2d",
      "dropout",
      "reshape",
      // TODO: sort returns a tuple of Tensors, we have
      // to extend the API to support that
      // "sort",
  };
  std::vector<std::string> single_input_call_funcs = {
    "adaptive_avg_pool2d",
    "_max_pool2d",
    "dropout",
  };
  if (isFunctionNode(
          n,
      // We don't have call functions
      // after inline
      /* call_funcs = */ single_input_call_funcs,
      /* aten_funcs = */ {})) {
    return {1};
  } else if (isFunctionNode(
                 n,
                 // We don't have call functions
                 // after inline
                 /* call_funcs = */ {},
                 /* aten_funcs = */ single_input_aten_funcs)) {
    return {0};
  }
  return {};
}

bool nodeQuantizable(Node* n) {
  return isFunctionNode(
      n,
      /* call_funcs = */ {
      "conv2d",
      "linear",
      "relu",
    }, /* aten_funcs = */ {
      "conv2d",
      "linear",
      "relu",
      "addmm",
      "matmul",
      "add_"
    });
}

Module findChildModule(
    const Module& module,
    const std::vector<std::string>& path) {
  Module m = module;
  for (const auto& p : path) {
    m = m.attr(p).toModule();
  }
  return m;
}

// Check if value is the input of the graph
bool hitGraphInput(Value* value) {
  Graph* graph = value->owningGraph();
  const auto& inputs = graph->inputs();
  return std::find(inputs.begin(), inputs.end(), value) != inputs.end();
}

// Get the module access path for a Value representing a module instance
// by tracing back the GetAttr nodes and recording all the attribute
// names along the way.
// For example, the module access path will be ['conv1', 'basic_block', 'sub']
// for `self.sub.basic_block.conv1`
std::vector<std::string> getModuleAccessPath(Value* instance, Value* self) {
  std::vector<std::string> path;
  // Iterator to traverse back the GetAttr calls
  Value* iter = instance;
  // trace back the instance to recover the path of the submodule
  while (!hitGraphInput(iter) && iter->node()->kind() == prim::GetAttr) {
    Node* get_attr = iter->node();
    // record the name of GetAttr
    path.push_back(get_attr->s(attr::name));
    // trace back the chain of GetAttr
    iter = get_attr->inputs()[0];
  }
  TORCH_CHECK(iter == self,
              "Can't handle the access pattern of GetAttr "
              " in getModuleAccessPath, traced back to:",
              iter->debugName(),
              " which is not self:",
              self->debugName());
  return path;
}

Module getInvokedModule(
    Module& module, Node* n, Value* self) {
  auto* instance = n->inputs()[0];
  auto path = getModuleAccessPath(instance, self);
  return findChildModule(module, path);
}

bool isPerChannel(at::QScheme qscheme) {
  return qscheme == c10::kPerChannelAffine ||
    qscheme == c10::kPerChannelSymmetric;
}

class ModuleCloneHelper {
 public:
  /** Clone according to module qconfig map, this is for handling the case
   *  where we have two module instances sharing the same ClassType
   *  but configured with different QConfig
   *  code is copied and modified from https://github.com/pytorch/pytorch/blob/master/torch/csrc/jit/api/module.cpp
   */
  Module clone(
      const Module& module,
      const ModuleQConfigMap& module_qconfig_map) {
    std::unordered_map<TypePtr, QConfigTypePtrMap> type_remap;
    return clone_impl(module, module_qconfig_map, type_remap);
  }

 private:
  Module clone_impl(
      const Module& module,
      const ModuleQConfigMap& module_qconfig_map,
      std::unordered_map<TypePtr, QConfigTypePtrMap>& type_remap) {
    auto qconfig = module_qconfig_map.at(module._ivalue());
    auto type = module.type();
    // Create a new _ivalue in the same compilation unit.
    // Since now we have shared ClassType, we need to preserve the shared
    // ClassType during cloning, so we first use type and qconfig to check if
    // the type is already cloned, if so, we'll create a new module with the
    // cloned ClassType, if not, we'll create a new module and a new ClassType.
    bool type_already_cloned = type_remap.find(type) != type_remap.end() &&
        type_remap.at(type).find(qconfig) != type_remap.at(type).end();
    Module r;
    if (type_already_cloned) {
      // if we cloned the class type before, we'll reuse it
      Module new_module(
          module._ivalue()->compilation_unit(),
          type_remap.at(type).at(qconfig)->cast<ClassType>());
      r = new_module;
    } else {
      Module new_module(
          *type->name(), module._ivalue()->compilation_unit(), true);
      r = new_module;
      type_remap[type][module_qconfig_map.at(module._ivalue())] = r.type();
    }
    // Copy slots. If a slot is a module - recursively clone it.
    size_t N = type->numAttributes();
    for (size_t i = 0; i < N; ++i) {
      IValue s = module._ivalue()->getSlot(i);
      if (type->getAttribute(i)->is_module()) {
        const Module& orig = Module(s.toObject());
        Module cloned =
            clone_impl(orig, module_qconfig_map, type_remap);
        r.register_module(type->getAttributeName(i), cloned);
      } else {
        r.register_attribute(
            type->getAttributeName(i),
            type->getAttribute(i),
            s,
            type->is_parameter(i));
      }
    }

    // only clone the methods and constants if the ClassType is not cloned
    // before
    if (!type_already_cloned) {
      for (size_t i = 0; i < type->numConstants(); ++i) {
        r.type()->addConstant(type->getConstantName(i), type->getConstant(i));
      }
      // Clone methods remapping the types to the cloned ones.
      for (auto& fn : type->methods()) {
        clone_method(module, r, *fn, module_qconfig_map, type_remap);
      }
    }
    return r;
  }

  void remapTypes(
      Block* block,
      Value* self,
      const Module& source,
      Module& target,
      const ModuleQConfigMap& module_qconfig_map,
      const std::function<TypePtr(TypePtr, c10::optional<QConfig>)>&
          type_remap_fn) {
    // remap of %self will be done outside of the function
    // and we don't support the case when people pass in
    // module as argument of the method because in that case
    // we need to do more comprehensive analysis to decide the
    // QConfig for the module
    for (size_t i = 1; i < block->inputs().size(); ++i) {
      TORCH_CHECK(
          !block->inputs()[i]->type()->cast<ClassType>(),
          "We don't support quantizing methods that has Object as arguments");
    }
    for (Node* node : block->nodes()) {
      // remapping type for module instance
      if (node->kind() == prim::CallMethod) {
        Value* instance = node->inputs()[0];
        auto path = getModuleAccessPath(instance, self);
        auto child = findChildModule(source, path);
        auto qconfig = module_qconfig_map.at(child._ivalue());
        instance->setType(type_remap_fn(instance->type(), qconfig));
      }
      // We don't remap output and the remapping of module type
      // will be done in CallMethod, we don't support type remapping
      // for modules returned from methods or functions
      for (Block* sub_block : node->blocks()) {
        remapTypes(
            sub_block, self, source, target, module_qconfig_map, type_remap_fn);
      }
      for (Symbol name : node->attributeNames()) {
        if (node->kindOf(name) == AttributeKind::g) {
          remapTypes(
              node->g(name).get(),
              source,
              target,
              module_qconfig_map,
              type_remap_fn);
        } else if (node->kindOf(name) == AttributeKind::gs) {
          for (const auto& g : node->gs(name)) {
            remapTypes(
                g.get(), source, target, module_qconfig_map, type_remap_fn);
          }
        }
      }
    }
  }

  void remapTypes(
      Graph* graph,
      const Module& source,
      Module& target,
      const ModuleQConfigMap& module_qconfig_map,
      const std::function<TypePtr(TypePtr, c10::optional<QConfig>)>&
          type_remap_fn) {
    remapTypes(
        graph->block(),
        graph->inputs()[0],
        source,
        target,
        module_qconfig_map,
        type_remap_fn);
  }

  void clone_method(
      const Module& source,
      Module& target,
      const Function& method,
      const ModuleQConfigMap& module_qconfig_map,
      const std::unordered_map<TypePtr, QConfigTypePtrMap>& type_remap) {
    auto type_remap_fn = [&](TypePtr type_ptr,
                             const c10::optional<QConfig>& qconfig) {
      if (type_remap.find(type_ptr) != type_remap.end()) {
        const auto& qconfig_map = type_remap.at(type_ptr);
        if (qconfig_map.find(qconfig) != qconfig_map.end()) {
          return qconfig_map.at(qconfig);
        }
      }
      return type_ptr;
    };
    auto graph = method.graph()->copy();
    remapTypes(graph.get(), source, target, module_qconfig_map, type_remap_fn);
    // remap self
    graph->inputs()[0]->setType(target.type());
    const auto this_method_name =
        c10::QualifiedName(*target.type()->name(), method.name());
    auto copied = target._ivalue()->compilation_unit()->create_function(
        this_method_name, graph);
    target.type()->addMethod(copied);
    // we'll use default schema for cloned method
  }
};

class InsertObserversHelper {
 public:
  explicit InsertObserversHelper(const ModuleQConfigMap& map)
      : module_qconfig_map_(map) {}

  void preprocess(
    Module& module,
    const std::string& method_name);

  /**
   * Recursively insert observers for the method, also we'll process
   * the nodes in the graph in the order of execution of these nodes
   * since we need the context information to decide whether we want to
   * observe/quantize a value a not, we don't want to observe a value multiple
   * times.
   *
   * arguemnt: is_entry_point means whether the current method is the forward
   * method of the top level module.
   *
   *Since we want to insert observers in the call site instead of in the called
   * graph, we'll postpone inserting observer to caller as much as possible, if
   * we know the current method is the outer most method, then
   * we will insert all observers in the graph instead of postpone this to the
   * parent, note that this assumes we don't have recursive method
   * calls
   *
   * returns a tuple of vectors of observer modules for input and output, these
   * are used for inserting observers for the input/output values
   * since we need to insert these values at call site.
   * And a vector of indexes of outputs that indicates whether the output value
   * is already observed or not, this is used for propagating the observed
   * property of a value through CallMethods, because we should skip inserting
   * observers for ops that don't require observation
   */
  std::tuple<OptionalModuleVector, OptionalModuleVector, std::vector<size_t>>
  insertObservers(
      Module& module,
      const std::string& method_name,
      bool is_entry_point = false,
      std::unordered_set<Value*> graph_observed_values =
          std::unordered_set<Value*>());

  std::tuple<OptionalModuleVector, OptionalModuleVector, std::vector<size_t>> insertObserversFor(
      Block* block,
      script::Module& module,
      // this is a reference because when we insert observer for a value
      // in one block it is also observed in another block, we don't want to
      // insert multiple observers for the same value
      std::unordered_set<Value*>& block_observed_values,
      bool is_entry_point = false);

 private:
  ModuleMethodVector getInvokedMethods(
      Module& module,
      const std::string& method_name);

  bool valueNeedsToBeQuantized(Value* v);

  bool isObserved(
      Value* v,
      const std::unordered_set<Value*>& block_observed_values) {
    return block_observed_values.count(v) || observed_values_.count(v);
  }

  // Fill the map between the caller input/output to input/output
  // of called graph, this is used to navigate through the graph
  // to find the observer for a given value
  void fillBoundaryValueMap(
      Module& module, const std::string& method_name);

  // Fill the map from value to the corresponding observer module
  // this map is used in insertObservers to actually insert
  // observers to the module
  void fillValueObserverMap(Module& module, const std::string& method_name);


  // Clone observer module and add it to the original module,
  // and insert a call to observer forward function
  void insertObserverFor(
      Value* v,
      Module& module,
      const Module& observer_module,
      NameModuleVector& observer_name_and_modules);

  c10::optional<Module> getObserverFor(Value* v);

  void propagateObservedProperty(Value* output, std::unordered_set<Value*>& block_observed_values);

  void skipValuesInPattern(
      Graph& graph,
      const PatternInfo& pattern);

  void addIntermediateValuesToSkipObserver(
      const Module& module,
      const std::string& method_name);

  // Fill the map from values to the list of values that can pass the observed
  // property to it
  void fillPassThroughValueMap(const std::shared_ptr<Graph>& graph);

  const ModuleQConfigMap& module_qconfig_map_;
  // Values we want to skip observing, used to skip values in
  // the middle of the ops that are supposed to be fused, e.g.
  // the output value of conv in the conv - relu pattern
  std::unordered_set<Value*> values_to_skip_;
  std::unordered_set<Graph*> visited_graph_of_observer_map_;
  std::unordered_map<Value*, Module> observer_for_value_;
  std::unordered_map<Value*, Value*> caller_to_callee_;
  // Map from values from callsite into the values in the CallMethod graph
  std::unordered_map<Value*, std::unordered_set<Value*>> boundary_value_map_;
  std::unordered_set<Value*> observed_values_;
  // This is used for the observed values to pass through the ops like flatten,
  // so that output value of platten do not need to be observed
  // key of the map is the value from caller graph, and the value of the map
  // is the list of values in the callee graph (the graph
  // corresponding to the called method),
  // the reason it is a vector is that a value in the caller graph
  // can both correspond to the output of one callee graph and input of another
  // callee graph.
  std::unordered_map<Value*, std::vector<Value*>> pass_through_value_map_;
  // Unique id generator for observer module, used for generating
  // unique observer names when we insert observer module, we
  // record the current unique id used to avoid incrementing from 0
  // every time to find a unique id.
  int uid_ = 0;
  // Set of observer forward call nodes
  std::unordered_set<Node*> observer_nodes_;
  // Map from block to a vector of observer name and observer modules we
  // want to add to the module instance that has the block
  std::unordered_map<Block*, NameModuleVector> block_observer_map_;

  // These are the IR patterns we match to skip inserting observers.
  // They are compiled once on construction and used repeatedly within
  // the pass.
  const PatternInfo conv_functional_relu = PatternInfo::parse_from_str(R"(
graph(%self, %input, %inplace):
    %relu = prim::Constant[name="relu"]()
    %first_module = match::module[name="Conv2d"](%self)
    %first_output = prim::CallMethod[name="forward"](%first_module, %input)
    %second_output = prim::CallFunction(%relu, %first_output, %inplace)
    return (%second_output) )");
  const PatternInfo conv_relu = PatternInfo::parse_from_str(R"(
graph(%self, %input):
    %first_module = match::module[name="Conv2d"](%self)
    %first_output = prim::CallMethod[name="forward"](%first_module, %input)
    %second_module = match::module[name="ReLU"](%self)
    %second_output = prim::CallMethod[name="forward"](%second_module, %first_output)
    return (%second_output) )");
  const PatternInfo matmul_add = PatternInfo::parse_from_str(R"(
graph(%input, %weight, %bias, %4):
     %weight_t = aten::t(%weight)
     %first_output = aten::matmul(%input, %weight_t)
     %second_output = aten::add_(%first_output, %bias, %4)
     return (%second_output) )");
  const PatternInfo add_module_relu = PatternInfo::parse_from_str(R"(
graph(%self, %a, %b):
     %one = prim::Constant[value=1]()
     %first_output = aten::add_(%a, %b, %one)
     %second_module = match::module[name="ReLU"](%self)
     %second_output = prim::CallMethod[name="forward"](%second_module, %first_output)
     return (%second_output) )");

  const PatternInfo add_functional_relu = PatternInfo::parse_from_str(R"(
graph(%self, %a, %b, %inplace):
     %one = prim::Constant[value=1]()
     %first_output = aten::add_(%a, %b, %one)
     %relu = prim::Constant[name="relu"]()
     %second_output = prim::CallFunction(%relu, %first_output, %inplace)
     return (%second_output) )");


  const std::vector<std::reference_wrapper<const PatternInfo>> skip_patterns = {
    conv_functional_relu,
    conv_relu,
    matmul_add,
    add_module_relu,
    add_functional_relu,
  };
};

// Check if `use` is an aten function of name `func_name` and if value
// `v` is the nth argument of the function
bool isAtenFuncNthArg(
    Value* v,
    Node* use,
    const std::string& func_name,
    int n) {
  return use->kind() == Symbol::aten(func_name) && v == use->inputs().at(n);
}

// Check if `use` is a CallFunction of name `func_name` and if value
// `v` is the nth argument of the function
bool isCallFunctionNthArg(
    Value* v,
    Node* use,
    const std::string& func_name,
    int n) {
  return use->kind() == prim::CallFunction &&
      getFuncName(use->inputs()[0]) == func_name && v == use->inputs().at(n);
}

struct FuncArg {
  std::string func_name;
  int arg_index;
};
using AtenFuncArgs = std::vector<FuncArg>;
using CallFuncArgs = std::vector<FuncArg>;

// Check any use of `v` matches the aten function call
// or CallFunction patterns
bool matchArgPattern(
    Value* v,
    const AtenFuncArgs& aten_func_args,
    const CallFuncArgs& call_func_args) {
  for (const Use& u : v->uses()) {
    for (const auto& func_arg : aten_func_args) {
      if (isAtenFuncNthArg(v, u.user, func_arg.func_name, func_arg.arg_index)) {
        return true;
      }
    }

    for (const auto& func_arg : call_func_args) {
      if (isCallFunctionNthArg(
              v, u.user, func_arg.func_name, func_arg.arg_index)) {
        return true;
      }
    }
  }
  return false;
}

bool isBiasOfConvOrLinear(Value* v) {
  bool result = matchArgPattern(
      v,
      AtenFuncArgs({{"conv2d", 2}, {"linear", 2}}),
      CallFuncArgs({{"linear", 3}}));
  if (result) {
    TORCH_CHECK(
        v->uses().size() == 1,
        "Graph mode quantization only supports conv/linear bias being used by"
        " one node.");
  }
  return result;
}

bool isWeightOfConvOrLinear(Value* v) {
  bool result = matchArgPattern(
      v,
      AtenFuncArgs({{"conv2d", 1}, {"linear", 1}}),
      CallFuncArgs({{"linear", 2}}));
  if (result) {
    TORCH_CHECK(
        v->uses().size() == 1,
        "Graph mode quantization only supports conv/linear weight being used by"
        " one node.");
  }
  return result;
}

Module getObserverModuleFor(Value* v, const QConfig& qconfig) {
  return
    isWeightOfConvOrLinear(v) ? std::get<1>(qconfig) : std::get<0>(qconfig);
}

ModuleMethodVector InsertObserversHelper::getInvokedMethods(
    Module& module,
    const std::string& method_name) {
  ModuleMethodVector invoked_methods;
  Method method = module.get_method(method_name);
  auto graph = method.graph();

  std::stack<Block*> blocks_to_visit;
  blocks_to_visit.push(graph->block());
  while (!blocks_to_visit.empty()) {
    Block* b = blocks_to_visit.top();
    blocks_to_visit.pop();
    for (Node* n : b->nodes()) {
      // Skip observer nodes
      if (observer_nodes_.count(n)) {
        continue;
      }
      if (n->kind() == prim::CallMethod) {
        invoked_methods.push_back(std::make_pair(getInvokedModule(module, n, graph->inputs()[0]), n->s(attr::name)));
      }

      for (Block* subblock : n->blocks()) {
        blocks_to_visit.push(subblock);
      }
    }
  }
  return invoked_methods;
}

void InsertObserversHelper::insertObserverFor(
    Value* v,
    Module& module,
    const Module& observer_module,
    NameModuleVector& observer_name_and_modules) {
  if (observed_values_.count(v)) {
    return;
  }
  Module observer = observer_module.clone_instance();
  std::string observer_name = "_observer_" + c10::to_string(uid_++);
  while (module.hasattr(observer_name)) {
    observer_name = "_observer_" + c10::to_string(uid_++);
  }
  module.register_module(observer_name, observer);
  observer_name_and_modules.push_back(std::make_pair(observer_name, observer));

  auto* g = v->owningGraph();
  // Get handle of observer module
  Node* observer_instance =
      g->createGetAttr(g->inputs()[0], observer_name)->insertAfter(v->node());
  observer_instance->output()->setDebugName(observer_name);

  {
    WithInsertPoint guard(observer_instance->next());
    // Match arguments to types of observer's arguments
    MatchedSchema forward_matched_schema = matchSchema(
        observer.get_method("forward").function().getSchema(),
        v->node()->sourceRange(),
        *g,
        {observer_instance->output(), v},
        {});
    // Insert call to observer's forward
    Node* call = g->insertMethodCall("forward", forward_matched_schema)->node();
    call->output()->copyMetadata(v);

    // Replace v with the output of observer
    v->replaceAllUsesWith(call->output());
    // The above also replaced the input to `call`, so switch it back to
    // the correct value
    call->replaceInput(1, v);
    observer_nodes_.emplace(call);
    observed_values_.insert(call->output());
  }
}

void InsertObserversHelper::skipValuesInPattern(
    Graph& graph,
    const PatternInfo& pattern) {
  const Graph& pattern_graph = *pattern.pattern_graph;
  const std::unordered_map<std::string, Value*>& vmap = pattern.vmap;

  const auto& matches = findPatternMatches(pattern_graph, graph);
  for (const auto& match : matches) {
    auto output_value = match.values_map.at(vmap.at("first_output"));
    GRAPH_DEBUG("Skipping value in function pattern:",
                output_value->debugName());
    values_to_skip_.insert(output_value);
  }
}

void InsertObserversHelper::addIntermediateValuesToSkipObserver(
    const Module& module,
    const std::string& method_name) {
  Method method = module.get_method(method_name);
  auto graph = method.graph();

  for (const auto& pattern : skip_patterns) {
    skipValuesInPattern(*graph, pattern);
  }
}

void InsertObserversHelper::fillPassThroughValueMap(const std::shared_ptr<Graph>& graph) {
  std::stack<Block*> blocks_to_visit;
  blocks_to_visit.push(graph->block());
  while (!blocks_to_visit.empty()) {
    Block* b = blocks_to_visit.top();
    blocks_to_visit.pop();
    for (Node* n : b->nodes()) {
      auto input_indexes = getGeneralOpTensorInputIndexes(n);
      for (auto i : input_indexes) {
        for (auto* output : n->outputs()) {
          pass_through_value_map_[output].push_back(n->input(i));
        }
      }
      for (Block* subblock : n->blocks()) {
        blocks_to_visit.push(subblock);
      }
    }
  }
}

void InsertObserversHelper::fillBoundaryValueMap(
    Module& module, const std::string& method_name) {
  auto graph = module.get_method(method_name).graph();
  std::stack<Block*> blocks_to_visit;
  blocks_to_visit.push(graph->block());
  auto* self = graph->inputs()[0];
  while (!blocks_to_visit.empty()) {
    Block* b = blocks_to_visit.top();
    blocks_to_visit.pop();
    for (Node* n : b->nodes()) {
      if (n->kind() == prim::CallMethod) {
        auto m = getInvokedModule(module, n, self);
        auto g = m.get_method(n->s(attr::name)).graph();
        // add mapping from callsite value to value in called graph
        for (auto i = 0U; i < g->outputs().size(); ++i) {
          auto* return_val = g->outputs()[i];
          boundary_value_map_[n->output(i)].insert(return_val);
        }
        for (auto i = 0U; i < g->inputs().size(); ++i) {
          auto* input_val = g->inputs()[i];
          boundary_value_map_[n->input(i)].insert(input_val);
          caller_to_callee_[n->input(i)] = input_val;
        }
      } else if (n->kind() == prim::If) {
        for (Block* subblock : n->blocks()) {
          blocks_to_visit.push(subblock);
          for (Value* v : n->outputs()) {
            boundary_value_map_[v].insert(subblock->outputs()[v->offset()]);
          }
        }
      } else {
        for (Block* subblock : n->blocks()) {
          blocks_to_visit.push(subblock);
        }
      }
    }
  }
}

void InsertObserversHelper::preprocess(
    Module& module,
    const std::string& method_name) {
  Method method = module.get_method(method_name);
  auto graph = method.graph();
  // TODO: remove constant prop, add separate graph
  // cleanup step before insert observers
  // To cleanup traced graph
  ConstantPooling(graph);
  ConstantPropagation(graph);
  // must do constant propagation first before replacement
  replaceConvolutionWithConv2d(graph);
  // fuse decomposed linear into aten::linear
  FuseLinear(graph);

  addIntermediateValuesToSkipObserver(module, method_name);
  fillValueObserverMap(module, method_name);
  fillBoundaryValueMap(module, method_name);
  fillPassThroughValueMap(graph);

  for (auto& invoked_method : getInvokedMethods(module, method_name)) {
    auto& invoked_module = std::get<0>(invoked_method);
    const auto& invoked_method_name = std::get<1>(invoked_method);
    preprocess(invoked_module, invoked_method_name);
  }
}

// TODO: remove this as a class method
bool InsertObserversHelper::valueNeedsToBeQuantized(Value* v) {
  if (!v->type()->isSubtypeOf(TensorType::get()) ||
      isBiasOfConvOrLinear(v)) {
    return false;
  }
  // Check whether producer is quantizable
  if (nodeQuantizable(v->node())) {
    return true;
  }
  // Check whether user is quantizable
  for (const auto& use : v->uses()) {
    if (nodeQuantizable(use.user)) {
      return true;
    }
  }
  return false;
}

void InsertObserversHelper::fillValueObserverMap(
    Module& module,
    const std::string& method_name) {
  Method method = module.get_method(method_name);
  auto graph = method.graph();

  if (visited_graph_of_observer_map_.count(graph.get())) {
    return;
  }
  visited_graph_of_observer_map_.insert(graph.get());

  std::stack<Block*> blocks_to_visit;
  auto qconfig_opt = module_qconfig_map_.at(module._ivalue());
  if (!qconfig_opt) {
    return;
  }
  auto qconfig = *qconfig_opt;

  for (auto* v : graph->inputs()) {
    if (valueNeedsToBeQuantized(v)) {
      observer_for_value_[v] = getObserverModuleFor(v, qconfig);
    }
  }

  blocks_to_visit.push(graph->block());
  while (!blocks_to_visit.empty()) {
    Block* b = blocks_to_visit.top();
    blocks_to_visit.pop();
    for (Node* n : b->nodes()) {
      for (Value* v : n->outputs()) {
        if (valueNeedsToBeQuantized(v)) {
          observer_for_value_[v] = getObserverModuleFor(v, qconfig);
        }
      }

      for (Block* subblock : n->blocks()) {
        blocks_to_visit.push(subblock);
      }
    }
  }
}

c10::optional<Module>
InsertObserversHelper::getObserverFor(Value* v) {
  if (observer_for_value_.count(v)) {
    auto observer = observer_for_value_.at(v);
    return observer;
  }
  c10::optional<Module> result;
  if (boundary_value_map_.count(v)) {
    for (Value* next : boundary_value_map_.at(v)) {
      auto observer_opt = getObserverFor(next);
      if (observer_opt) {
        // Need to make sure all values are
        // configured with same observer
        if (result) {
          TORCH_CHECK(
              *observer_opt == *result,
              "Expecting all values in the graph only configured with one observer");
        } else {
          result = observer_opt;
        }
      }
    }
  }
  return result;
}

std::tuple<OptionalModuleVector, OptionalModuleVector, std::vector<size_t>> InsertObserversHelper::insertObservers(
    Module& module,
    const std::string& method_name,
    bool is_entry_point,
    std::unordered_set<Value*> graph_observed_values) {
  auto graph = module.get_method(method_name).graph();
  return insertObserversFor(graph->block(), module, graph_observed_values, is_entry_point);
}

std::tuple<OptionalModuleVector, OptionalModuleVector, std::vector<size_t>>
InsertObserversHelper::insertObserversFor(
      Block* block,
      script::Module& module,
      std::unordered_set<Value*>& block_observed_values,
      bool is_entry_point) {
  // input/output values, used to skip inserting observers
  // for input and output of the block and the owning graph,
  // we have to insert the observers at call site because
  // the graph itself can be shared
  std::unordered_set<Value*> inputs_outputs;
  // list of observer modules for input values
  std::vector<c10::optional<Module>> block_input_observers;
  // list of observer modules for output values
  std::vector<c10::optional<Module>> block_output_observers;

  // if the current block is the block for entry point graph(the forward graph
  // of the top level module), we can insert observers in the block directly
  if (!is_entry_point) {
    auto* graph = block->owningGraph();
    // graph inputs/outputs
    for (auto list : {graph->inputs(), graph->outputs()}) {
      for (auto* v : list) {
        inputs_outputs.insert(v);
      }
    }
    // block outputs
    for (auto* v : block->outputs()) {
      inputs_outputs.insert(v);
    }

    for (auto* v : block->inputs()) {
      block_input_observers.push_back(getObserverFor(v));
    }

    for (auto* v : block->outputs()) {
      block_output_observers.push_back(getObserverFor(v));
    }
  }

  // This means the block is been processed before, we just
  // need to attach observer modules and construct the information
  // needed by call site here
  bool visited = block_observer_map_.count(block);
  if (visited) {
    // instance clone of observer module and setAttr
    for (const auto& observer_attrs : block_observer_map_.at(block)) {
      const auto& name = std::get<0>(observer_attrs);
      const auto& observer = std::get<1>(observer_attrs);
      module._ivalue()->setAttr(name, observer.clone_instance()._ivalue());
    }
  }
  // NB: Why do we need to process the graph even if it's visited?
  // Reason is `graph_observed_values` can
  // change depending on where the method is called, and
  // outputs that's been observed(third item of the returned result)
  // can change depending on that, so for each graph we'll need to go through
  // the whole process of inserting observers

  std::stack<Block*> blocks_to_visit;
  blocks_to_visit.push(block);
  auto* self = block->owningGraph()->inputs()[0];
  // We first construct a map from value to the module, then
  // insert observers for them later, this is to avoid interference
  // of the inserted observers with the analysis to decide where
  // to insert observers, also we only insert observers for
  // "intermediate values" that is not the input/output of the
  // graph
  std::unordered_map<Value*, Module> values_to_observe;

  for (auto* v : block->inputs()) {
    if (!inputs_outputs.count(v) && !values_to_observe.count(v)) {
      if (auto observer_opt = getObserverFor(v)) {
        values_to_observe[v] = *observer_opt;
      }
    }
  }
  while (!blocks_to_visit.empty()) {
    Block* b = blocks_to_visit.top();
    blocks_to_visit.pop();
    for (Node* n : b->nodes()) {
      if (observer_nodes_.count(n)) {
        continue;
      }
      if (n->kind() == prim::CallMethod) {
        auto m = getInvokedModule(module, n, self);
        std::unordered_set<Value*> callee_observed_inputs;
        for (auto i = 0U; i < n->inputs().size(); ++i) {
          if (isObserved(n->input(i), block_observed_values)) {
            callee_observed_inputs.insert(caller_to_callee_[n->inputs()[i]]);
          }
        }
        auto* subblock = m.get_method(n->s(attr::name)).graph()->block();
        auto info_from_callee = insertObserversFor(subblock, m, callee_observed_inputs);
        auto input_observers = std::get<0>(info_from_callee);
        auto output_observers = std::get<1>(info_from_callee);
        auto callee_observed_outputs = std::get<2>(info_from_callee);
        for (auto idx : callee_observed_outputs) {
          block_observed_values.insert(n->outputs()[idx]);
        }
<<<<<<< HEAD
        for (auto i = 0; i < n->inputs().size(); ++i) {
          if (input_observers[i] && !inputs_outputs.count(n->input(i)) &&
=======
        for (auto i = 0U; i < n->inputs().size(); ++i) {
          if (input_observers[i] && !graph_inputs_outputs.count(n->input(i)) &&
>>>>>>> 6b3eadc1
              !isObserved(n->input(i), block_observed_values)) {
            values_to_observe[n->inputs()[i]] = *input_observers[i];
            block_observed_values.insert(n->input(i));
          }
        }
<<<<<<< HEAD
        for (auto i = 0; i < n->outputs().size(); ++i) {
          if (output_observers[i] && !inputs_outputs.count(n->output(i)) &&
=======
        for (auto i = 0U; i < n->outputs().size(); ++i) {
          if (output_observers[i] && !graph_inputs_outputs.count(n->output(i)) &&
>>>>>>> 6b3eadc1
              !isObserved(n->output(i), block_observed_values)) {
            values_to_observe[n->outputs()[i]] = *output_observers[i];
            block_observed_values.insert(n->output(i));
          }
        }
      } else if (n->kind() == prim::If) {
        std::vector<size_t> aggregated_observed_outputs;
        std::vector<c10::optional<script::Module>> aggregated_output_observers;
        for (Block* subblock : n->blocks()) {
          // subblock has access to all the values in the scope of prim::If,
          // so subblock_observed_values == block_observed_values
          auto info_from_subblock = insertObserversFor(subblock, module, block_observed_values);
          auto output_observers = std::get<1>(info_from_subblock);
          auto subblock_observed_outputs = std::get<2>(info_from_subblock);
          // subblock for prim::If doesn't have inputs
          if (aggregated_observed_outputs.size() > 0) {
            TORCH_CHECK(aggregated_observed_outputs == subblock_observed_outputs,
                        "quantization doesn't work for the case where branches "
                        "of `if` doesn't both return quantized/non-quantized "
                        "values");
          } else {
            for (auto idx : subblock_observed_outputs) {
              block_observed_values.insert(n->output(idx));
            }
            aggregated_observed_outputs = subblock_observed_outputs;
          }
          if (aggregated_output_observers.size() > 0) {
            TORCH_CHECK(aggregated_output_observers == output_observers,
                        "quantization doesn't work for the case where branches "
                        "of `if` doesn't both return values quantized the same "
                        "way");
          } else {
            for (auto i = 0; i < n->outputs().size(); ++i) {
              if (output_observers[i] && !inputs_outputs.count(n->output(i))
                  && !block_observed_values.count(n->output(i))
                  && !observed_values_.count(n->output(i))) {
                values_to_observe[n->output(i)] = *output_observers[i];
                block_observed_values.insert(n->output(i));
              }
            }
            aggregated_output_observers = output_observers;
          }
        }
      } else {
        for (Value* v : n->outputs()) {
          propagateObservedProperty(v, block_observed_values);
          if (!inputs_outputs.count(v) &&
              !isObserved(v, block_observed_values)) {
            if (auto observer_opt = getObserverFor(v)) {
              values_to_observe[v] = *observer_opt;
              block_observed_values.insert(v);
            }
          }
        }
        for (Block* subblock : n->blocks()) {
          blocks_to_visit.push(subblock);
        }
      }
    }
  }
  std::vector<size_t> output_idxs;
  for (auto i = 0U; i < block->outputs().size(); ++i) {
    if (isObserved(block->outputs()[i], block_observed_values)) {
      output_idxs.push_back(i);
    }
  }
  if (!visited) {
    NameModuleVector observer_name_and_modules;
    for (const auto& item : values_to_observe) {
      auto* v = item.first;
      auto observer = item.second;
      if (!values_to_skip_.count(v)) {
        insertObserverFor(v, module, observer, observer_name_and_modules);
      }
    }
    block_observer_map_[block] = observer_name_and_modules;
  }
  return std::make_tuple(block_input_observers, block_output_observers, output_idxs);
}

void InsertObserversHelper::propagateObservedProperty(
    Value* output, std::unordered_set<Value*>& block_observed_values) {
  if (pass_through_value_map_.count(output)) {
    // since the vector is always non-empty, we will
    // not return the initial value
    bool all_observed = true;
    for (Value* v : pass_through_value_map_.at(output)) {
      all_observed &= observed_values_.count(v) || block_observed_values.count(v);
    }
    if (all_observed) {
      // This is to propagate observed property through
      // all ops that doesn't require observation
      block_observed_values.insert(output);
    }
  }
}

void insertDeQuantCall(Graph* graph,
                       Value* quantized_val,
                       Value* original_val,
                       const std::vector<Use>& uses) {
  for (size_t i = 0; i < uses.size(); ++i) {
    auto* user = uses[i].user;
    // Insert dequantize node right before use node, because
    // we want to make sure use node and dequantize node reside
    // in the same block so that quant fusion can happen
    WithInsertPoint ins(user);
    Node* dequant =
      graph->create(Symbol::aten("dequantize"), {quantized_val});
    dequant->output()->setDebugName(
        original_val->debugName() + ".dequant." + c10::guts::to_string(i))
      ->setType(original_val->type());
    user->replaceInputWith(original_val, dequant->output());
    graph->insertNode(dequant);
  }
}

void insertQuantDeQuantCall(
    Value* self,
    Node* observer,
    bool is_per_channel,
    const std::vector<std::string>& qparam_names) {
  Graph* g = observer->owningGraph();
  // Original value that is observed
  Value* v = observer->input(1);

  // Inserting before insert point
  WithInsertPoint ins(v->node()->next());
  std::vector<Value*> inputs = {v};
  // Insert GetAttr nodes for quantization parameters
  for (const auto& qparam_name : qparam_names) {
    inputs.push_back(g->insertGetAttr(self, qparam_name));
  }
  std::string quantize_func;
  if (is_per_channel) {
    quantize_func = "quantize_per_channel";
  } else {
    quantize_func = "quantize_per_tensor";
  }
  Node* quant = g->create(at::Symbol::aten(quantize_func), inputs);
  quant->output()->setDebugName(v->debugName() + ".quant");
  g->insertNode(quant);

  // two passes to insert the dequant for every usage
  // in first pass, identify all the nodes using "v"
  std::vector<Use> uses;
  for (const auto& use : v->uses()) {
    // Skip quant node and observer node (we need to keep
    // observer nodes around since we need them to
    // find the quantization parameters)
    if (use.user != quant && use.user != observer) {
      uses.push_back(use);
    }
  }

  // in second pass, replace the input "v" with dequant output
  insertDeQuantCall(g, quant->output(), v, uses);
}

// find the observer for Value `v` and return the name of the observer
c10::optional<std::string> findObserverName(Value* v) {
  // Note that here we just check for the name of observer, but the ideally
  // we should be comparing the type of observer, this is a temporary
  // work around until data only clone of module.clone is supported.
  Node* n = v->node();
  if (n->kind() == prim::CallMethod && n->s(attr::name) == "forward") {
    auto module_instance = n->inputs().at(0);
    if (module_instance->node()->kind() == prim::GetAttr &&
        module_instance->node()->s(attr::name).find("_observer_") !=
            std::string::npos) {
      return module_instance->node()->s(attr::name);
    }
  }
  return c10::nullopt;
}

c10::QScheme toAffine(c10::QScheme qscheme) {
  switch (qscheme) {
    case c10::kPerTensorAffine:
    case c10::kPerTensorSymmetric:
      return c10::kPerTensorAffine;
    case c10::kPerChannelAffine:
    case c10::kPerChannelSymmetric:
      return c10::kPerChannelAffine;
    default:
      return qscheme;
  }
}

class InsertQuantDeQuantHelper {
 public:
  InsertQuantDeQuantHelper() {}
  void run(Module& module, const std::string& method_name);

  ModuleMethodVector getInvokedMethods(
      Module& module,
      const std::string& method_name);

  // Get quantization parameter map of the given Value in Graph
  // by searching for observer module of the value and extract the
  // quantization parameters from the observer module
  std::tuple<c10::QScheme, QParamVector> getQSchemeAndQParamVector(
      script::Module& module,
      Node* n);
  void checkQScheme(Graph* g, c10::QScheme qscheme) {
    if (qscheme_for_graph_.count(g)) {
      TORCH_CHECK(
          qscheme_for_graph_.at(g) == qscheme ||

              "Quantizing same graph with different types of "
              "QSchemes is not supported.\n",
          " Expecting:",
          c10::toString(qscheme_for_graph_.at(g)),
          " Got:",
          c10::toString(qscheme));
    } else {
      qscheme_for_graph_[g] = toAffine(qscheme);
    }
  }

  c10::optional<Module> findChildModuleToQuantize(
      Module& module,
      Value* child_instance);
  void collectObserverNodesAndValueToQuantize(Module& module, Value*);
  // Cleanup observer nodes from graph and observer modules
  // from module object and ClassType
  void cleanup(Module& module);
  void cleanup(Module& module, Graph* g);
  void quantizeTensors(Module& module, Graph* g, Value* self);

 private:
  std::unordered_map<Graph*, std::vector<std::string>>
      observer_modules_to_remove_;
  // We only remove observer module attributes from type in the
  // first encounter of the graph, after that since the attributes
  // is already removed from the ClassType, we'll use the list of slot index to
  // replay this removal
  std::unordered_map<Graph*, std::vector<int>> removed_observer_slots_;
  std::unordered_map<Graph*, std::vector<Node*>> nodes_to_destroy_;
  // Map from Graph to observer node, we can use observer node to
  // get the information of original value that's been observed and
  // the quantization parameters
  std::unordered_map<Graph*, std::vector<Node*>> observer_nodes_for_graph_;
  // A map from qparam name (e.g. _scale) to the attribute name in
  // the module(e.g. weight_scale_0)
  std::unordered_map<Node*, std::unordered_map<std::string, std::string>> qparam_name_map_for_node_;
  // Record qscheme for every graph, this is for checking
  // each graph is only quantized with one type of QScheme
  std::unordered_map<Graph*, c10::QScheme> qscheme_for_graph_;
};

void InsertQuantDeQuantHelper::collectObserverNodesAndValueToQuantize(
    Module& module,
    Value* v) {
  auto* g = v->owningGraph();
  auto observer_name = findObserverName(v);
  if (!observer_name) {
    return;
  }
  observer_modules_to_remove_[g].push_back(observer_name.value());

  Node* observer = v->node();
  TORCH_INTERNAL_ASSERT(
      observer->kind() == prim::CallMethod &&
      observer->s(attr::name) == "forward" &&
      observer->inputs()[0]->node()->kind() == prim::GetAttr &&
      observer->inputs()[0]->node()->s(attr::name) == observer_name);

  // Observer forward call node
  nodes_to_destroy_[g].push_back(observer);
  // GetAttr node for observer module
  nodes_to_destroy_[g].push_back(observer->inputs()[0]->node());
  Value* original_value = observer->input(1);
  v->replaceAllUsesWith(original_value);
  observer_nodes_for_graph_[g].push_back(observer);
}

void InsertQuantDeQuantHelper::cleanup(Module& module) {
  for (auto& method : module.get_methods()) {
    cleanup(module, method.graph().get());
  }
  for (Module m : module.children()) {
    cleanup(m);
  }
}

void InsertQuantDeQuantHelper::cleanup(Module& module, Graph* g) {
  GRAPH_DUMP("Before Remove Observers:", g);
  if (nodes_to_destroy_.count(g)) {
    for (auto& n : nodes_to_destroy_.at(g)) {
      n->removeAllInputs();
    }
    for (auto& n : nodes_to_destroy_.at(g)) {
      n->destroy();
    }
    nodes_to_destroy_.at(g).clear();
  }

  // 1. If we have seen this graph before, this means the observer
  // attributes has been removed from the type(see step 2) but the slot
  // index of these attributes are kept in the list, we'll replay the observer
  // slots removal using these slot indexes
  if (removed_observer_slots_.count(g)) {
    for (auto slot : removed_observer_slots_.at(g)) {
      module._ivalue()->unsafeRemoveSlot(slot);
    }
  }

  // 2. Remove observer modules from last one to first one in order to
  // reduce the time complexity, assuming all the observer modules
  // are added after the existing modules, we'll have complexity of
  // O(N) where N is number of observer modules with this optimization
  if (observer_modules_to_remove_.count(g)) {
    auto& observers = observer_modules_to_remove_.at(g);
    for (int64_t i = observers.size() - 1; i >= 0; --i) {
      auto observer_name = observers[i];
      GRAPH_DEBUG("Trying to remove: ", observer_name);
      if (module.type()->hasAttribute(observer_name)) {
        // We record the slot index here in order to replay the
        // slot removal in other objects that's sharing the ClassType
        // since we're going to remove attribute in the ClassType here
        removed_observer_slots_[g].push_back(
            module.type()->getAttributeSlot(observer_name));
        module._ivalue()->unsafeRemoveAttr(observer_name);
        module.type()->unsafeRemoveAttribute(observer_name);
      }
    }
    observers.clear();
  }
  GRAPH_DUMP("After remove observers :", g);
}

void InsertQuantDeQuantHelper::quantizeTensors(
    Module& module,
    Graph* g,
    Value* self) {
  if (!observer_nodes_for_graph_.count(g)) {
    return;
  }
  for (auto* n : observer_nodes_for_graph_.at(g)) {
    auto* original_value = n->input(1);
    auto tp = getQSchemeAndQParamVector(module, n);
    auto qscheme = std::get<0>(tp);
    auto qparam_map = std::get<1>(tp);
    checkQScheme(g, qscheme);
    std::vector<std::string> qparam_names;
    for (auto& pr : qparam_map) {
      const auto& name = pr.first;
      const auto& qparam = pr.second;
      size_t uid = 0;
      auto qparam_name = original_value->debugName() + name + "_" + c10::to_string(uid++);
      while (module.hasattr(qparam_name)) {
        qparam_name = original_value->debugName() + name + "_" + c10::to_string(uid++);
      }
      qparam_name_map_for_node_[n][name] = qparam_name;
      module.register_attribute(qparam_name, qparam.type(), qparam);
      qparam_names.push_back(qparam_name);
    }
    insertQuantDeQuantCall(self, n, isPerChannel(qscheme), qparam_names);
  }
}

void checkGetQParamsResult(const IValue& qparams) {
  TORCH_CHECK(
      qparams.isTuple(),
      "`get_qparams` function is expected to return a "
      "Tuple, but got:",
      qparams.tagKind());
  auto tp = qparams.toTuple();
  TORCH_CHECK(
      tp->elements().size() == 2 || tp->elements().size() == 3,
      "`get_qparams` function is expected to return a "
      "Tuple of size 2 or 3, got Tuple of size ",
      tp->elements().size());
  // Expect first two elements of the tuple to be Tensor
  for (size_t i = 0; i < 2; ++i) {
    TORCH_CHECK(
        tp->elements()[i].isTensor(),
        "Element of Tuple is expected to be Tensor, but element ",
        i,
        " has type: ",
        tp->elements()[i].tagKind());
  }
  // Expect the third elements of the tuple to be int
  if (tp->elements().size() == 3) {
    TORCH_CHECK(
        tp->elements()[2].isInt(),
        "Element of Tuple is expected to be int, but element ",
        2,
        " has type: ",
        tp->elements()[2].tagKind());
  }
}

std::tuple<c10::QScheme, QParamVector> InsertQuantDeQuantHelper::
    getQSchemeAndQParamVector(script::Module& module, Node* n) {
  // TODO: refactor findObserverName to take Node* as input
  Value* v = n->output();
  TORCH_INTERNAL_ASSERT(
      v->type()->isSubtypeOf(TensorType::get()),
      "Expected output of observer node to be Tensor");
  auto observer_name = findObserverName(v);
  TORCH_INTERNAL_ASSERT(
      observer_name,
      "getQSchemeAndParamMap expects the corresponding observer for ",
      v->debugName(),
      " exists.");
  auto observer_module = module.attr(observer_name.value()).toModule();
  auto get_qparams = observer_module.get_method("get_qparams");
  IValue result = get_qparams(std::vector<IValue>());
  checkGetQParamsResult(result);
  auto scalar_type = observer_module.attr("dtype");
  TORCH_CHECK(
      scalar_type.toScalarType() != at::ScalarType::Undefined,
      "dtype of observer can't be undefined");
  auto tp = result.toTuple();
  at::Tensor scale = tp->elements()[0].toTensor().to(at::kFloat);
  at::Tensor zero_point = tp->elements()[1].toTensor().to(at::kInt);
  // quantization parameters should appear in the same order as
  // the argument for quantize_per_tensor/quantize_per_channel function
  QParamVector qparams;
  auto qscheme = observer_module.attr("qscheme").toQScheme();
  if (isPerChannel(qscheme)) {
    qparams.push_back(std::make_pair("_scale", scale));
    qparams.push_back(std::make_pair("_zero_point", zero_point));
    qparams.push_back(std::make_pair("_axis", tp->elements()[2].toInt()));
  } else {
    qparams.push_back(std::make_pair("_scale", scale.item<double>()));
    qparams.push_back(std::make_pair("_zero_point", zero_point.item<int64_t>()));
  }
  qparams.push_back(std::make_pair("_scalar_type", scalar_type));
  return std::make_tuple(qscheme, qparams);
}

c10::optional<Module> InsertQuantDeQuantHelper::
    findChildModuleToQuantize(Module& module, Value* child_instance) {
  TORCH_INTERNAL_ASSERT(
      child_instance->node()->kind() == prim::GetAttr,
      "Child instance should come from GetAttr.");
  auto child_module_name = child_instance->node()->s(attr::name);
  if (child_module_name.find("_observer_") == std::string::npos) {
    return module.attr(child_module_name).toModule();
  }
  return c10::nullopt;
}

ModuleMethodVector InsertQuantDeQuantHelper::getInvokedMethods(
    Module& module,
    const std::string& method_name) {
  auto graph = module.get_method(method_name).graph();

  ModuleMethodVector invoked_methods;
  std::stack<Block*> blocks_to_visit;
  blocks_to_visit.push(graph->block());
  while (!blocks_to_visit.empty()) {
    Block* b = blocks_to_visit.top();
    blocks_to_visit.pop();
    for (Node* n : b->nodes()) {
      if (n->kind() == prim::CallMethod) {
        auto module_instance = n->inputs()[0];
        auto module_method_name = n->s(attr::name);
        c10::optional<Module> m;
        // calling method on self
        if (module_instance == graph->inputs()[0]) {
          m = module;
        } else {
          m = findChildModuleToQuantize(module, module_instance);
        }
        if (m) {
          invoked_methods.push_back({*m, module_method_name});
        }
      }

      for (Block* subblock : n->blocks()) {
        blocks_to_visit.push(subblock);
      }
    }
  }
  return invoked_methods;
}

void InsertQuantDeQuantHelper::run(
    Module& module,
    const std::string& method_name) {
  for (auto& invoked_methods : getInvokedMethods(module, method_name)) {
    auto& invoked_module = std::get<0>(invoked_methods);
    const auto& invoked_method_name = std::get<1>(invoked_methods);
    run(invoked_module, invoked_method_name);
  }

  Method method = module.get_method(method_name);
  auto graph = method.graph();

  // We only need to register new parameters if the graph has
  // been quantized before
  // TODO: dedup this part with code in quantizeTensors
  if (observer_nodes_for_graph_.count(graph.get())) {
    for (auto* n : observer_nodes_for_graph_.at(graph.get())) {
      auto tp = getQSchemeAndQParamVector(module, n);
      checkQScheme(graph.get(), std::get<0>(tp));
      auto qparam_map = std::get<1>(tp);
      TORCH_INTERNAL_ASSERT(qparam_name_map_for_node_.count(n),
                            "Expected to have a qparam_name_map for node:",
                           *n);
      auto qparam_name_map = qparam_name_map_for_node_.at(n);
      for (auto& pr : qparam_map) {
        const auto& name = pr.first;
        const auto& qparam = pr.second;
        module._ivalue()->setAttr(qparam_name_map.at(name), qparam);
      }
    }
    return;
  }

  // prim::Param nodes do not belong to the graph. Hence the Insert
  // point is the beginning of graph node. This also safe guards against
  // observing a potentially mutated value due to some in-place operation
  std::vector<Value*> input_values;
  for (size_t idx = 1; idx < method.num_inputs(); ++idx) {
    auto& v = graph->inputs()[idx];
    if (v->type()->isSubtypeOf(TensorType::get())) {
      input_values.push_back(v);
    }
  }

  std::stack<Block*> blocks_to_visit;
  blocks_to_visit.push(graph->block());
  while (!blocks_to_visit.empty()) {
    Block* b = blocks_to_visit.top();
    blocks_to_visit.pop();
    for (auto it = b->nodes().begin(), end = b->nodes().end(); it != end;) {
      Node* n = *it++;
      for (Value* v : n->outputs()) {
        if (!v->type()->isSubtypeOf(TensorType::get())) {
          continue;
        }
        collectObserverNodesAndValueToQuantize(module, v);
      }

      for (Block* subblock : n->blocks()) {
        blocks_to_visit.push(subblock);
      }
    }
  }

  for (Value* v : input_values) {
    collectObserverNodesAndValueToQuantize(module, v);
  }
  GRAPH_DUMP("Before Quantize Tensors:", graph);
  Value* self = graph->inputs()[0];
  quantizeTensors(module, graph.get(), self);
  GRAPH_DUMP("After Quantize Tensors:", graph);
}

void insertPrepackUnpackForLinear(std::shared_ptr<Graph>& graph) {
  std::string linear_with_quant = R"(
graph(%a_dequant, %w_quant, %b):
        %w_dequant = aten::dequantize(%w_quant)
        %r = aten::linear(%a_dequant, %w_dequant, %b)
        return (%r) )";

  std::string linear_with_quant_prepack = R"(
graph(%a_dequant, %w_quant, %b):
        %packed_params = quantized::linear_prepack(%w_quant, %b)
        %w_quant_unpacked : Tensor, %b_unpacked : Tensor? = quantized::linear_unpack(%packed_params)
        %w_dequant = aten::dequantize(%w_quant_unpacked)
        %r = aten::linear(%a_dequant, %w_dequant, %b_unpacked)
        return (%r) )";

  SubgraphRewriter rewriter;
  rewriter.RegisterRewritePattern(linear_with_quant, linear_with_quant_prepack);
  rewriter.runOnGraph(graph);
}

void insertPrepackUnpackForConv2d(std::shared_ptr<Graph>& graph) {
  std::string conv_with_quant = R"(
graph(%a_dequant, %w_quant, %b, %stride, %padding, %dilation, %groups):
        %w_dequant = aten::dequantize(%w_quant)
        %r = aten::conv2d(%a_dequant, %w_dequant, %b, %stride, %padding, %dilation, %groups)
        return (%r) )";

  std::string conv_with_quant_prepack = R"(
graph(%a_dequant, %w_quant, %b, %stride, %padding, %dilation, %groups):
        %packed_params = quantized::conv2d_prepack(%w_quant, %b, %stride, %padding, %dilation, %groups)
        %w_quant_unpacked : Tensor, %b_unpacked : Tensor? = quantized::conv2d_unpack(%packed_params)
        %w_dequant = aten::dequantize(%w_quant_unpacked)
        %r = aten::conv2d(%a_dequant, %w_dequant, %b_unpacked, %stride, %padding, %dilation, %groups)
        return (%r) )";

  SubgraphRewriter rewriter;
  rewriter.RegisterRewritePattern(conv_with_quant, conv_with_quant_prepack);
  rewriter.runOnGraph(graph);
}

c10::optional<IValue> toTwoElementIntList(Value* v) {
  auto* n = v->node();
  if (n->kind() == prim::Constant) {
    auto iv = toIValue(v);
    if (iv && iv.value().isIntList() && iv.value().toIntList().size() == 2) {
      return iv;
    }
  }

  if (n->kind() == prim::ListConstruct && n->inputs().size() == 2) {
    auto e0 = toIValue(n->inputs()[0]);
    auto e1 = toIValue(n->inputs()[1]);
    if (!e0 || !e1 || !e0.value().isInt() || !e1.value().isInt()) {
      return c10::nullopt;
    }
    return IValue(c10::List<int64_t>({e0.value().toInt(), e1.value().toInt()}));
  }
  return c10::nullopt;
}

// A helper class to make uses of module unique
class ModuleUseDeduper {
 public:
  ModuleUseDeduper(Module& module) : module_(module) {}
  void dedup() {
    for (auto& method : module_.get_methods()) {
      const auto& graph = method.graph();
      findModuleUses(graph.get());
    }
    dedupModuleUses();
  }

 private:
  // Analyze the code to record information represents
  // uses of the module, which we'll use later to actually perform the dedup
  // operation Please see the comments of member variables of the class for more
  // information
  void findModuleUses(Graph* graph) {
    GRAPH_DUMP("Finding module uses for ", graph);

    std::stack<Block*> blocks_to_visit;
    blocks_to_visit.push(graph->block());
    Value* self = graph->inputs()[0];
    while (!blocks_to_visit.empty()) {
      Block* b = blocks_to_visit.top();
      blocks_to_visit.pop();
      for (Node* n : b->nodes()) {
        for (Block* subblock : n->blocks()) {
          blocks_to_visit.push(subblock);
        }
        if (n->kind() != prim::CallMethod) {
          continue;
        }
        Value* instance = n->inputs()[0];
        // boundary_val is the value we get when we trace back
        // the GetAttr access chain until we hit the input of graph
        // or a node that is not prim::GetAttr
        auto path = getModuleAccessPath(instance, self);

        // path.size() == 0 means we're calling a method
        // on self, we don't need to dedup uses of self
        if (path.size() == 0) {
          continue;
        }
        value_to_path_map_[instance] = path;
        auto m = findChildModule(module_, path);
        // If we fail to insert the module to the unique_modules_ set,
        // which means there are uses of this module before this point,
        // we'll have to rewrite the use
        if (!unique_modules_.insert(m._ivalue()).second) {
          uses_to_rewrite_.push_back(instance);
          GRAPH_DEBUG("Found use to rewrite: ", instance->debugName());
        }
      }
    }
  }

  // Deduplicate module uses given the information we recorded before
  void dedupModuleUses() {
    for (Value* v : uses_to_rewrite_) {
      const auto& path = value_to_path_map_.at(v);
      const auto& m = findChildModule(module_, path);
      // add a clone of the child module to the parent of the duplicated module
      const auto& child_name = addChildModule(module_, m, path);
      TORCH_INTERNAL_ASSERT(v->node()->kind() == prim::GetAttr);
      // change the name in GetAttr call
      auto original_name = v->node()->s(attr::name);
      v->node()->s_(attr::name, child_name);
      GRAPH_UPDATE(
          "Module use dedup: changing use of original module ",
          original_name,
          " to ",
          child_name);
    }
  }

  std::string addChildModule(
      Module& module,
      const Module& child_module,
      const std::vector<std::string>& path) {
    TORCH_INTERNAL_ASSERT(
        path.size() > 0, "path must have at least one element.");
    // Parent module of the leaf child module corresponding to
    // the path
    auto parent_of_leaf = findChildModule(
        module, std::vector<std::string>(path.begin(), path.end() - 1));

    // Original name of the child module
    std::string original_name = path[path.size() - 1];
    int uid = 0;
    std::string child_name = original_name + "_" + c10::to_string(uid++);
    while (parent_of_leaf.hasattr(child_name)) {
      child_name = original_name + "_" + c10::to_string(uid++);
    }
    parent_of_leaf.register_module(child_name, child_module.clone_instance());
    return child_name;
  }

  Module module_;
  // Map from value of module instance to the list of names of submodules
  // starting from the top level module, e.g. ["sub1", "sub2", "relu"]
  // Also this is a cache of calling `getModuleAccessPath` of the value
  std::unordered_map<Value*, std::vector<std::string>> value_to_path_map_;
  // Set of unique modules that are used in the graphs
  std::unordered_set<ModulePtr> unique_modules_;
  // Values that represent the module instance(the use of the module)
  // that we'll need to rewrite as a use of a cloned module
  // instance
  std::vector<Value*> uses_to_rewrite_;
};

struct ConvBNParameters {
  at::Tensor conv_w;
  at::Tensor conv_b;
  at::Tensor bn_rm;
  at::Tensor bn_rv;
  double bn_eps = 0.0;
  at::Tensor bn_w;
  at::Tensor bn_b;
};

static bool hastensor(Module& m, const char* name) {
  return m.hasattr(name) && m.attr(name).isTensor();
}

class FoldConvBatchNorm2dHelper {
 public:
  /**
   * In this step we find all Conv2d - BatchNorm2d patterns in the graph
   * and extract the corresponding parameters for these two modules,
   * and record informations for the modifications of the graph without
   * actually performing these modifications.
   */
  void analyze(Module& module);
  /**
   * In this step we perform all the modifications including
   * setting the attributes for conv module, rewriting values
   * and deleting nodes in the graph
   */
  void transform();

 private:
  bool tryExtractingConvBNParameters(
      Module& conv,
      Module& bn,
      ConvBNParameters& r);

  /**
   * Given the current weight and bias tensors of a Conv2d module and parameters
   * of the BatchNorm2d module we're folding with, compute the updated values
   * for the weight and bias.
   *
   * The function is basically copied from torch/nn/utils/fusion.py
   */
  std::tuple<at::Tensor, at::Tensor> computeUpdatedConvWeightAndBias(
      const ConvBNParameters& p);

  std::unordered_map<ModulePtr,
                     std::tuple<at::Tensor, at::Tensor>> conv_module_and_params_;
  std::unordered_map<Graph*, std::vector<std::tuple<std::string, std::string>>> conv_bn_names_;
  std::unordered_map<Value*, Value*> rewrite_map_;
  std::vector<Value*> values_to_rewrite_;
  std::unordered_set<Node*> nodes_to_delete_;
};

std::tuple<at::Tensor, at::Tensor> FoldConvBatchNorm2dHelper::
    computeUpdatedConvWeightAndBias(const ConvBNParameters& p) {
  at::Tensor bn_var_rsqrt = at::rsqrt(p.bn_rv + p.bn_eps);
  at::Tensor new_w = p.conv_w * (p.bn_w * bn_var_rsqrt).reshape({-1, 1, 1, 1});
  at::Tensor new_b = (p.conv_b - p.bn_rm) * bn_var_rsqrt * p.bn_w + p.bn_b;
  return std::make_tuple(new_w, new_b);
}

bool FoldConvBatchNorm2dHelper::tryExtractingConvBNParameters(
    Module& conv,
    Module& bn,
    ConvBNParameters& r) {
  if (!hastensor(conv, "weight") || !conv.hasattr("bias") ||
      !hastensor(bn, "weight") || !hastensor(bn, "bias") ||
      !hastensor(bn, "running_mean") || !hastensor(bn, "running_var") ||
      !bn.hasattr("eps")) {
    return false;
  }

  r.bn_rm = bn.attr("running_mean").toTensor();
  r.bn_rv = bn.attr("running_var").toTensor();
  r.bn_eps = bn.attr("eps").toDouble();
  r.bn_w = bn.attr("weight").toTensor();
  r.bn_b = bn.attr("bias").toTensor();

  r.conv_w = conv.attr("weight").toTensor();
  r.conv_b = at::zeros_like(r.bn_rm);
  auto bias_opt = conv.attr("bias").toOptional<at::Tensor>();
  if (bias_opt) {
    r.conv_b = *bias_opt;
  }

  return true;
}

void FoldConvBatchNorm2dHelper::analyze(Module& module) {
  const PatternInfo pattern = PatternInfo::parse_from_str(R"IR(
graph(%self, %x):
    %conv_submodule = match::module[name="Conv2d"](%self)
    %conv_out = prim::CallMethod[name="forward"](%conv_submodule, %x)
    %bn_submodule = match::module[name="BatchNorm2d"](%self)
    %bn_out = prim::CallMethod[name="forward"](%bn_submodule, %conv_out)
    return (%bn_out))IR");

  const Graph& pattern_graph = *pattern.pattern_graph;
  const auto& vmap = pattern.vmap;
  Value* pattern_conv_out = vmap.at("conv_out");
  Value* pattern_bn_out = vmap.at("bn_out");
  Value* pattern_conv_submodule = vmap.at("conv_submodule");
  Value* pattern_bn_submodule = vmap.at("bn_submodule");
  Node* pattern_conv = pattern_conv_out->node();
  Node* pattern_bn = pattern_bn_out->node();

  // We will put submodules into this worklist and keep processing items from it
  // one by one. We start by just putting the top module there.
  std::stack<Module> worklist({module});
  while (!worklist.empty()) {
    Module current = worklist.top();
    worklist.pop();

    // Queue submodules for processing
    for (const Module& submodule : current.children()) {
      worklist.push(submodule);
    }

    // Process all method of the current module
    for (auto& method : current.get_methods()) {
      GRAPH_DUMP(
          current.type()->name()->name() + "::" + method.name() +
          "() before Conv2d-BatchNorm2d folding",
          method.graph());
      const auto& matches = findPatternMatches(pattern_graph, *method.graph());

      GRAPH_DEBUG("number of Conv2d-BatchNorm2d matches: ", matches.size());
      Graph* g = method.graph().get();
      if (!conv_bn_names_.count(g)) {
        // This is to make sure we don't visit one graph multiple times
        conv_bn_names_[g] = {};
        for (const Match& match : matches) {
          GRAPH_DEBUG("Checking next match...");
          Node* matched_conv = match.nodes_map.at(pattern_conv);
          Node* matched_bn = match.nodes_map.at(pattern_bn);
          Node* matched_conv_submodule =
            match.values_map.at(pattern_conv_submodule)->node();
          Node* matched_bn_submodule =
            match.values_map.at(pattern_bn_submodule)->node();

          TORCH_INTERNAL_ASSERT(matched_conv_submodule->kind() == prim::GetAttr);
          TORCH_INTERNAL_ASSERT(matched_bn_submodule->kind() == prim::GetAttr);

          const auto& conv_module_name = matched_conv_submodule->s(Symbol::attr("name"));
          const auto& bn_module_name = matched_bn_submodule->s(Symbol::attr("name"));

          Module conv_submodule =
            current.attr(conv_module_name).toModule();
          Module bn_submodule =
            current.attr(bn_module_name).toModule();

          ConvBNParameters params;
          if (!tryExtractingConvBNParameters(
                  conv_submodule, bn_submodule, params)) {
            GRAPH_DEBUG(
                "Conv and BN modules didn't have all required parameters or attributes...");
            continue;
          }
          conv_bn_names_[g].push_back(
              std::make_tuple(conv_module_name, bn_module_name));
          // We are using a separate vector for saving Values we want to rewrite to
          // make sure that the order in which we perform these transformations is
          // deterministic. Iterating through keys of rewrite_map would result in
          // non-determinism that might not manifest as a bug now, but can bite us
          // later.
          values_to_rewrite_.push_back(matched_bn->output());
          rewrite_map_[matched_bn->output()] = matched_conv->output();
          GRAPH_UPDATE(
              "Rewriting %",
              matched_bn->output()->debugName(),
              " with %",
              matched_conv->output()->debugName());

          nodes_to_delete_.insert(matched_bn);
          nodes_to_delete_.insert(matched_bn_submodule);
          GRAPH_UPDATE("Deleting ", *matched_bn);
          GRAPH_UPDATE("Deleting ", *matched_bn_submodule);

          auto slot = conv_submodule.type()->getAttributeSlot("bias");
          TORCH_CHECK(conv_submodule.type()->is_parameter(slot),
                      "Expected conv module to have a bias parameter");
        } // matches
      }

      for (const auto& conv_bn : conv_bn_names_.at(g)) {
        Module conv_submodule =
          current.attr(std::get<0>(conv_bn))
          .toModule();
        Module bn_submodule =
          current.attr(std::get<1>(conv_bn))
          .toModule();

        ConvBNParameters params;
        TORCH_INTERNAL_ASSERT(tryExtractingConvBNParameters(
                                  conv_submodule, bn_submodule, params));
        auto new_w_b = computeUpdatedConvWeightAndBias(params);
        conv_module_and_params_[conv_submodule._ivalue()] = new_w_b;
      } // conv_bn module
    } // methods
  } // while
}

void FoldConvBatchNorm2dHelper::transform() {
  for (const auto& item : conv_module_and_params_) {
    Module conv(item.first);
    auto w_b = item.second;
    conv.setattr("weight", std::get<0>(w_b));
    conv.setattr("bias", std::get<1>(w_b));
  }

  // Perform planned rewritings
  for (auto v : values_to_rewrite_) {
    v->replaceAllUsesWith(rewrite_map_.at(v));
  }

  // Perform planned deletions
  for (auto n : nodes_to_delete_) {
    n->removeAllInputs();
  }
  for (auto n : nodes_to_delete_) {
    n->destroy();
  }
}

} // namespace

TORCH_API Module InsertObservers(
    Module& input_module,
    const std::string& method_name,
    const QConfigDict& qconfig_dict,
    bool inplace) {
  ModuleQConfigMap map_before_clone;
  fillQConfigMap(input_module, qconfig_dict, map_before_clone);
  ModuleCloneHelper mh;
  Module module =
      inplace ? input_module : mh.clone(input_module, map_before_clone);
  ModuleQConfigMap module_qconfig_map;
  // Since the types are changed after clone, we need to fill
  // the qconfig map again
  fillQConfigMap(module, qconfig_dict, module_qconfig_map);
  InsertObserversHelper helper(module_qconfig_map);
  helper.preprocess(module, method_name);
  helper.insertObservers(module, method_name, true);
  return module;
}

Module InsertQuantDeQuant(
    Module& input_module,
    const std::string& method_name,
    bool inplace) {
  Module module = inplace ? input_module : input_module.clone();
  InsertQuantDeQuantHelper h;
  h.run(module, method_name);
  h.cleanup(module);
  return module;
}

void FoldQuantNodesIntoInputsOutputs(std::shared_ptr<Graph>& graph) {
  throw std::runtime_error("Pass not implemented yet!");
}

void SwapFunctionalLinear(Module& module) {
  for (auto& method : module.get_methods()) {
    std::shared_ptr<Graph> g = method.graph();
    SwapFunctionalLinear(g);
  }
  for (Module m : module.children()) {
    SwapFunctionalLinear(m);
  }
}

void SwapFunctionalLinear(std::shared_ptr<Graph>& graph) {
  std::string functional_linear = R"(
graph(%linear, %input, %weight, %bias):
  %r = prim::CallFunction(%linear, %input, %weight, %bias)
  return (%r) )";
  std::string aten_linear = R"(
graph(%linear, %input, %weight, %bias):
  %r = aten::linear(%input, %weight, %bias)
  return (%r) )";
  auto filter = [](const Match& match,
                   const std::unordered_map<std::string, Value*>& vmap) {
    const auto& match_vmap = match.values_map;
    auto linear = getValue("linear", match_vmap, vmap);
    auto func_name = getFuncName(linear);
    return func_name == "linear";
  };
  SubgraphRewriter rewriter;
  rewriter.RegisterRewritePattern(functional_linear, aten_linear);
  // TODO: runOnGraph takes const ref?
  rewriter.runOnGraph(graph, filter);
}

void ReplicateDeQuant(std::shared_ptr<Graph>& graph) {
  std::stack<Block*> blocks_to_visit;
  std::vector<Node*> dequant_nodes_to_rewrite;
  blocks_to_visit.push(graph->block());
  while (!blocks_to_visit.empty()) {
    Block* b = blocks_to_visit.top();
    blocks_to_visit.pop();
    for (Node* n : b->nodes()) {
      if (n->kind() == Symbol::aten("dequantize") &&
          n->output()->uses().size() > 1) {
        dequant_nodes_to_rewrite.push_back(n);
      }
      for (Block* subblock : n->blocks()) {
        blocks_to_visit.push(subblock);
      }
    }
  }
  for (Node* n : dequant_nodes_to_rewrite) {
    auto* quantized_val = n->inputs()[0];
    auto* dequantized_val = n->output();
    // copy uses to vector since value->uses() is a reference
    // and changing the graph will also change the uses() list
    std::vector<Use> uses = dequantized_val->uses();
    insertDeQuantCall(graph.get(), quantized_val, dequantized_val, uses);
  }

  for (Node* n : dequant_nodes_to_rewrite) {
    n->removeAllInputs();
  }
  for (Node* n : dequant_nodes_to_rewrite) {
    n->destroy();
  }
}

// This is the pass to handle ops that does not require observation
// for example: flatten, average_pool, upsample
// This is called after inline and before graph execution
void SwapDeQuant(std::shared_ptr<Graph>& graph) {
  std::stack<Block*> blocks_to_visit;
  blocks_to_visit.push(graph->block());
  while (!blocks_to_visit.empty()) {
    Block* b = blocks_to_visit.top();
    blocks_to_visit.pop();
    for (Node* n : b->nodes()) {
      auto input_indexes = getGeneralOpTensorInputIndexes(n);
      if (input_indexes.size() > 0) {
        bool is_dequantized = true;
        for (auto i : input_indexes) {
          is_dequantized &= n->inputs()[i]->node()->kind() == Symbol::aten("dequantize");
        }
        if (!is_dequantized) {
          continue;
        }
        // Delete dequantize node, we have one dequantize
        // for each use of the value
        for (auto i : input_indexes) {
          auto* dequantized_val = n->inputs()[i];
          auto* dequantize_node = dequantized_val->node();
          TORCH_INTERNAL_ASSERT(dequantized_val->uses().size() == 1,
                                "Expect to have one dequantize node for each use");
          // Replace useses of dequantized_val with the input of
          // dequantize node
          dequantized_val->replaceAllUsesWith(dequantize_node->inputs()[0]);
          dequantize_node->removeAllInputs();
          dequantize_node->destroy();
        }
        TORCH_CHECK(n->outputs().size() == 1, "We only support dequantize swapping for ops"
                    " with one output right now");
        auto* output = n->output();
        std::vector<Use> uses = output->uses();
        // Insert new dequantize node for each use of the output
        insertDeQuantCall(graph.get(), output, output, uses);
      }
      for (Block* subblock : n->blocks()) {
        blocks_to_visit.push(subblock);
      }
    }
  }
}

void QuantFusion(std::shared_ptr<Graph>& graph) {
  for (const auto& item : quant_fusion_pattern_and_replacements()) {
    SubgraphRewriter rewriter;
    rewriter.RegisterRewritePattern(item.first, item.second);
    rewriter.runOnGraph(graph);
  }
}

Module FoldConvBatchNorm2d(const Module& module) {
  FoldConvBatchNorm2dHelper h;
  Module m = module.clone();
  h.analyze(m);
  h.transform();
  return m;
}

void FoldQuantizeCallIntoBuffer(
    Module& module,
    const std::string& method_name) {
  const PatternInfo& pattern = PatternInfo::parse_from_str(R"(
graph(%self, %scale, %zero_point, %dtype):
   %weight = prim::GetAttr[name="weight"](%self)
   %weight_quant = aten::quantize_per_tensor(%weight, %scale, %zero_point, %dtype)
   return (%weight_quant) )");
  const Graph& pattern_graph = *pattern.pattern_graph;
  const auto& vmap = pattern.vmap;

  auto method = module.get_method(method_name);
  auto graph = method.graph();
  const auto& matches = findPatternMatches(pattern_graph, *graph);
  // Extra filter on scale/zero_point/dtype to make sure they are Constant
  auto filter = [](const Match& match,
                   const std::unordered_map<std::string, Value*>& vmap) {
    const auto& match_vmap = match.values_map;
    auto scale_node = match_vmap.at(vmap.at("scale"))->node();
    auto zero_point_node = match_vmap.at(vmap.at("zero_point"))->node();
    auto dtype_node = match_vmap.at(vmap.at("dtype"))->node();
    return scale_node->kind() == prim::Constant &&
        zero_point_node->kind() == prim::Constant &&
        dtype_node->kind() == prim::Constant;
  };
  std::unordered_set<Node*> nodes_to_delete;
  for (const auto& match : matches) {
    if (!filter(match, vmap)) {
      continue;
    }
    auto match_vmap = match.values_map;
    auto float_weight = module.attr("weight").toTensor().data();
    auto scale = toIValue(match_vmap.at(vmap.at("scale"))).value().toDouble();
    auto zero_point =
        toIValue(match_vmap.at(vmap.at("zero_point"))).value().toInt();
    auto dtype =
        toIValue(match_vmap.at(vmap.at("dtype"))).value().toScalarType();
    module.register_buffer(
        "_quantized_weight",
        at::quantize_per_tensor(float_weight, scale, zero_point, dtype));

    // Replace the GetAttr[weight]->quantize_per_tensor sequence
    // with a simple GetAttr[_quantized_weight] node.
    Value* orig_weight = match_vmap.at(vmap.at("weight"));
    Value* orig_weight_quant = match_vmap.at(vmap.at("weight_quant"));

    orig_weight->node()->s_(attr::name, "_quantized_weight");
    orig_weight_quant->replaceAllUsesWith(orig_weight);
    nodes_to_delete.insert(orig_weight_quant->node());
  }

  for (Node* n : nodes_to_delete) {
    n->destroy();
  }
}

void InsertPrepackUnpack(std::shared_ptr<Graph>& graph) {
  insertPrepackUnpackForLinear(graph);
  insertPrepackUnpackForConv2d(graph);
}

void InsertPrepackUnpack(Module& module) {
  for (auto& method : module.get_methods()) {
    auto graph = method.graph();
    InsertPrepackUnpack(graph);
  }
  for (Module m : module.children()) {
    InsertPrepackUnpack(m);
  }
}

struct FoldPrepackedWeightIntoModuleHelper {
  void run(
      Module& module,
      const std::string& method_name,
      const Module& linear_params_module,
      const Module& conv_params_module) {
    auto method = module.get_method(method_name);
    auto graph = method.graph();
    GRAPH_DUMP("Before FoldPrepackWeightIntoModule: ", graph);

    // (is_conv, is_per_channel, pattern, packed_params_module)
    std::vector<PatternsAndModules> pattern_and_modules = {
        {false, false, linear_prepack_per_tensor, linear_params_module},
        {false, true, linear_prepack_per_channel, linear_params_module},
        {true, false, conv2d_prepack, conv_params_module},
        {true, true, conv2d_prepack_per_channel, conv_params_module}};
    for (const auto& pm : pattern_and_modules) {
      const Graph& pattern_graph = *pm.pattern.pattern_graph;
      const auto& vmap = pm.pattern.vmap;
      const auto& matches = findPatternMatches(pattern_graph, *graph);
      TORCH_INTERNAL_ASSERT(
          matches.size() <= 1, "We only support at most one match right now");
      for (const auto& match : matches) {
        const auto& match_vmap = match.values_map;
        auto w_dtype_opt = getIValue("w_dtype", match_vmap, vmap);
        auto w_scale_opt = getIValue("w_scale", match_vmap, vmap);
        auto w_zero_point_opt = getIValue("w_zero_point", match_vmap, vmap);
        if (!w_dtype_opt || !w_scale_opt || !w_zero_point_opt) {
          GRAPH_DEBUG(
              "dtype, scale or zero_point for weight(",
              getValue("w_dtype", match_vmap, vmap)->debugName(),
              ", ",
              getValue("w_scale", match_vmap, vmap)->debugName(),
              ", ",
              getValue("w_zero_point", match_vmap, vmap)->debugName(),
              ") is not constant, skipping the match.");
          continue;
        }
        auto w_dtype = w_dtype_opt.value().toScalarType();
        auto w = module.attr("weight").toTensor().data();
        at::Tensor w_quant;
        if (pm.is_per_channel) {
          auto w_axis_opt = getIValue("w_axis", match_vmap, vmap);
          if (!w_axis_opt) {
            GRAPH_DEBUG(
                "axis for weight ",
                getValue("w_axis", match_vmap, vmap)->debugName(),
                " is non-constant, skipping the match");
            continue;
          }
          auto w_scale = w_scale_opt.value().toTensor().to(at::kFloat);
          auto w_zero_point = w_zero_point_opt.value().toTensor().to(at::kInt);
          int w_axis = w_axis_opt.value().toInt();
          TORCH_CHECK(
              w_scale.sizes() == w_zero_point.sizes(),
              "scale and zero_point must have the same size");
          w_quant = at::quantize_per_channel(
              w, w_scale, w_zero_point, w_axis, w_dtype);
        } else {
          auto w_scale = w_scale_opt.value().toDouble();
          auto w_zero_point = w_zero_point_opt.value().toInt();
          w_quant = at::quantize_per_tensor(w, w_scale, w_zero_point, w_dtype);
        }
        c10::optional<at::Tensor> b = c10::nullopt;
        if (hastensor(module, "bias")) {
          b = module.attr("bias").toTensor().data();
        }
        Module wrapper_module = pm.packed_params_module.clone();
        auto set_weight_bias = wrapper_module.get_method("set_weight_bias");
        std::string module_name_prefix;
        if (pm.is_conv) {
          module_name_prefix = "_conv_packed_params_module_for_";
          auto stride_opt =
              toTwoElementIntList(getValue("stride", match_vmap, vmap));
          auto padding_opt =
              toTwoElementIntList(getValue("padding", match_vmap, vmap));
          auto dilation_opt =
              toTwoElementIntList(getValue("dilation", match_vmap, vmap));
          auto groups_opt = getIValue("groups", match_vmap, vmap);
          auto set_conv_params = wrapper_module.get_method("set_conv_params");
          if (!stride_opt || !padding_opt || !dilation_opt) {
            GRAPH_DEBUG(
                "Failed to extract two element IntList for stride/padding/dilation, (",
                getValue("stride", match_vmap, vmap)->debugName(),
                ", ",
                getValue("padding", match_vmap, vmap)->debugName(),
                ", ",
                getValue("dilation", match_vmap, vmap)->debugName(),
                ") skipping the match");
            continue;
          }
          set_conv_params(std::vector<IValue>{stride_opt.value(),
                                              padding_opt.value(),
                                              dilation_opt.value(),
                                              groups_opt.value()});
        } else {
          module_name_prefix = "_linear_packed_params_module_for_";
        }
        set_weight_bias(std::vector<IValue>{IValue(w_quant), IValue(b)});
        auto w_quant_val = getValue("w_quant", match_vmap, vmap);
        // unique name for the module based on %w_quant
        int uid = 0;
        auto module_name = module_name_prefix + c10::to_string(uid++);
        while (module.hasattr(module_name)) {
          module_name_prefix + c10::to_string(uid++);
        }
        GRAPH_UPDATE("Adding new module: ", module_name);
        module.register_module(module_name, wrapper_module);

        // Add GetAttr of the packed module
        auto packed_params_val = getValue("packed_params", match_vmap, vmap);
        WithInsertPoint ins(packed_params_val->node());
        // wrapper_module =
        // self.{_conv,_linear}_packed_params_module_for_{unique_id}
        Value* packed_params_module =
            graph->insertGetAttr(graph->inputs()[0], module_name)
                ->setType(wrapper_module.type());
        GRAPH_UPDATE("Adding GetAttr node for the wrapper module");

        // packed_params = wrapper_module._packed_params
        Value* packed_params_from_attr =
            graph->insertGetAttr(packed_params_module, "_packed_params");
        GRAPH_UPDATE(
            "Adding GetAttr node for _packed_params: ",
            packed_params_from_attr->debugName());
        packed_params_val->replaceAllUsesWith(packed_params_from_attr);

        // Delete nodes
        std::vector<Node*> nodes_to_delete = {w_quant_val->node(),
                                              packed_params_val->node()};
        for (auto n : nodes_to_delete) {
          n->removeAllInputs();
        }
        for (auto n : nodes_to_delete) {
          GRAPH_UPDATE("Deleting node: ", n);
          n->destroy();
        }
      }
    }
  }

  void run(
      Module& module,
      const Module& linear_params_module,
      const Module& conv_params_module) {
    for (auto& method : module.get_methods()) {
      run(module, method.name(), linear_params_module, conv_params_module);
    }
    for (Module m : module.children()) {
      run(m, linear_params_module, conv_params_module);
    }
  }

  const PatternInfo linear_prepack_per_tensor = PatternInfo::parse_from_str(R"(
graph(%a_dequant, %w, %b, %w_scale, %w_zero_point, %w_dtype):
        %w_quant = aten::quantize_per_tensor(%w, %w_scale, %w_zero_point, %w_dtype)
        %packed_params = quantized::linear_prepack(%w_quant, %b)
        return (%packed_params) )");

  const PatternInfo linear_prepack_per_channel = PatternInfo::parse_from_str(R"(
graph(%a_dequant, %w, %b, %w_scale, %w_zero_point, %w_axis, %w_dtype):
        %w_quant = aten::quantize_per_channel(%w, %w_scale, %w_zero_point, %w_axis, %w_dtype)
        %packed_params = quantized::linear_prepack(%w_quant, %b)
        return (%packed_params) )");

  const PatternInfo conv2d_prepack = PatternInfo::parse_from_str(R"(
graph(%a_dequant, %w, %b, %w_scale, %w_zero_point, %w_dtype, %stride, %padding, %dilation, %groups):
        %w_quant = aten::quantize_per_tensor(%w, %w_scale, %w_zero_point, %w_dtype)
        %packed_params = quantized::conv2d_prepack(%w_quant, %b, %stride, %padding, %dilation, %groups)
        return (%packed_params) )");

  const PatternInfo conv2d_prepack_per_channel = PatternInfo::parse_from_str(R"(
graph(%a_dequant, %w, %b, %w_scale, %w_zero_point, %w_axis, %w_dtype, %stride, %padding, %dilation, %groups):
        %w_quant = aten::quantize_per_channel(%w, %w_scale, %w_zero_point, %w_axis, %w_dtype)
        %packed_params = quantized::conv2d_prepack(%w_quant, %b, %stride, %padding, %dilation, %groups)
        return (%packed_params) )");
};

void FoldPrepackedWeightIntoModule(
    Module& module,
    const Module& linear_params_module,
    const Module& conv_params_module) {
  FoldPrepackedWeightIntoModuleHelper h;
  h.run(module, linear_params_module, conv_params_module);
}

void DedupModuleUses(Module& module) {
  ModuleUseDeduper d(module);
  d.dedup();
}

script::Module Finalize(script::Module& module) {
  SwapFunctionalLinear(module);
  auto graph = module.get_method("forward").graph();
  Inline(*graph);
  ConstantPropagation(graph);
  ReplicateDeQuant(graph);
  SwapDeQuant(graph);
  InsertPrepackUnpack(graph);
  ConstantPropagation(graph);
  QuantFusion(graph);
  return freeze_module(module);
}

} // namespace jit
} // namespace torch<|MERGE_RESOLUTION|>--- conflicted
+++ resolved
@@ -1051,25 +1051,15 @@
         for (auto idx : callee_observed_outputs) {
           block_observed_values.insert(n->outputs()[idx]);
         }
-<<<<<<< HEAD
-        for (auto i = 0; i < n->inputs().size(); ++i) {
+        for (auto i = 0U; i < n->inputs().size(); ++i) {
           if (input_observers[i] && !inputs_outputs.count(n->input(i)) &&
-=======
-        for (auto i = 0U; i < n->inputs().size(); ++i) {
-          if (input_observers[i] && !graph_inputs_outputs.count(n->input(i)) &&
->>>>>>> 6b3eadc1
               !isObserved(n->input(i), block_observed_values)) {
             values_to_observe[n->inputs()[i]] = *input_observers[i];
             block_observed_values.insert(n->input(i));
           }
         }
-<<<<<<< HEAD
-        for (auto i = 0; i < n->outputs().size(); ++i) {
+        for (auto i = 0U; i < n->outputs().size(); ++i) {
           if (output_observers[i] && !inputs_outputs.count(n->output(i)) &&
-=======
-        for (auto i = 0U; i < n->outputs().size(); ++i) {
-          if (output_observers[i] && !graph_inputs_outputs.count(n->output(i)) &&
->>>>>>> 6b3eadc1
               !isObserved(n->output(i), block_observed_values)) {
             values_to_observe[n->outputs()[i]] = *output_observers[i];
             block_observed_values.insert(n->output(i));
