#!/usr/bin/env python3

from dataclasses import asdict, dataclass, field
from pathlib import Path
from typing import Dict, Set, List

import jinja2
import json
import os
import sys
from typing_extensions import Literal

import generate_binary_build_matrix  # type: ignore[import]

YamlShellBool = Literal["''", 1]
Arch = Literal["windows", "linux", "macos"]

DOCKER_REGISTRY = "308535385114.dkr.ecr.us-east-1.amazonaws.com"
GITHUB_DIR = Path(__file__).resolve().parent.parent

WINDOWS_CPU_TEST_RUNNER = "windows.4xlarge"
# contains 1 gpu
WINDOWS_CUDA_TEST_RUNNER = "windows.8xlarge.nvidia.gpu"
WINDOWS_RUNNERS = {
    WINDOWS_CPU_TEST_RUNNER,
    WINDOWS_CUDA_TEST_RUNNER,
}

LINUX_CPU_TEST_RUNNER = "linux.2xlarge"
# contains 1 gpu
LINUX_CUDA_TEST_RUNNER = "linux.4xlarge.nvidia.gpu"
# contains 4 gpus
LINUX_ROCM_TEST_RUNNER = "linux.rocm.gpu"
LINUX_RUNNERS = {
    LINUX_CPU_TEST_RUNNER,
    LINUX_CUDA_TEST_RUNNER,
    LINUX_ROCM_TEST_RUNNER,
}

LINUX_DISTRIBUTED_GPU_RUNNERS = {
    LINUX_CUDA_TEST_RUNNER : "linux.8xlarge.nvidia.gpu",
    LINUX_ROCM_TEST_RUNNER : LINUX_ROCM_TEST_RUNNER,
}

LINUX_MULTIGPU_RUNNERS = {
    LINUX_CUDA_TEST_RUNNER : "linux.16xlarge.nvidia.gpu",
    LINUX_ROCM_TEST_RUNNER : LINUX_ROCM_TEST_RUNNER,
}

MACOS_TEST_RUNNER_10_15 = "macos-10.15"
MACOS_TEST_RUNNER_11 = "macos-11"

MACOS_RUNNERS = {
    MACOS_TEST_RUNNER_10_15,
    MACOS_TEST_RUNNER_11,
}

CUDA_RUNNERS = {
    WINDOWS_CUDA_TEST_RUNNER,
    LINUX_CUDA_TEST_RUNNER,
}
ROCM_RUNNERS = {
    LINUX_ROCM_TEST_RUNNER,
}
CPU_RUNNERS = {
    WINDOWS_CPU_TEST_RUNNER,
    LINUX_CPU_TEST_RUNNER,
}

LABEL_CIFLOW_ALL = "ciflow/all"
LABEL_CIFLOW_BAZEL = "ciflow/bazel"
LABEL_CIFLOW_CPU = "ciflow/cpu"
LABEL_CIFLOW_CUDA = "ciflow/cuda"
LABEL_CIFLOW_ROCM = "ciflow/rocm"
LABEL_CIFLOW_DOCS = "ciflow/docs"
LABEL_CIFLOW_DEFAULT = "ciflow/default"
LABEL_CIFLOW_LIBTORCH = "ciflow/libtorch"
LABEL_CIFLOW_LINUX = "ciflow/linux"
LABEL_CIFLOW_MOBILE = "ciflow/mobile"
LABEL_CIFLOW_ANDROID = "ciflow/android"
LABEL_CIFLOW_SANITIZERS = "ciflow/sanitizers"
LABEL_CIFLOW_ONNX = "ciflow/onnx"
LABEL_CIFLOW_SCHEDULED = "ciflow/scheduled"
LABEL_CIFLOW_SLOW = "ciflow/slow"
LABEL_CIFLOW_WIN = "ciflow/win"
LABEL_CIFLOW_XLA = "ciflow/xla"
LABEL_CIFLOW_NOARCH = "ciflow/noarch"
LABEL_CIFLOW_VULKAN = "ciflow/vulkan"
LABEL_CIFLOW_PREFIX = "ciflow/"
LABEL_CIFLOW_SLOW_GRADCHECK = "ciflow/slow-gradcheck"
LABEL_CIFLOW_DOCKER = "ciflow/docker"
LABEL_CIFLOW_IOS = "ciflow/ios"
LABEL_CIFLOW_MACOS = "ciflow/macos"
LABEL_CIFLOW_TRUNK = "ciflow/trunk"
LABEL_CIFLOW_BINARIES = "ciflow/binaries"
LABEL_CIFLOW_BINARIES_WHEEL = "ciflow/binaries_wheel"
LABEL_CIFLOW_BINARIES_CONDA = "ciflow/binaries_conda"
LABEL_CIFLOW_BINARIES_LIBTORCH = "ciflow/binaries_libtorch"


@dataclass
class CIFlowConfig:
    # For use to enable workflows to run on pytorch/pytorch-canary
    run_on_canary: bool = False
    labels: Set[str] = field(default_factory=set)
    # Certain jobs might not want to be part of the ciflow/[all,trunk] workflow
    isolated_workflow: bool = False

    def __post_init__(self) -> None:
        if not self.isolated_workflow:
            self.labels.add(LABEL_CIFLOW_ALL)
            if LABEL_CIFLOW_SCHEDULED not in self.labels:
                self.labels.add(LABEL_CIFLOW_TRUNK)
        assert all(label.startswith(LABEL_CIFLOW_PREFIX) for label in self.labels)


@dataclass
class CIFlowRuleset:
    version = 'v1'
    output_file = f'{GITHUB_DIR}/generated-ciflow-ruleset.json'
    label_rules: Dict[str, Set[str]] = field(default_factory=dict)

    def add_label_rule(self, labels: Set[str], workflow_name: str) -> None:
        for label in labels:
            if label in self.label_rules:
                self.label_rules[label].add(workflow_name)
            else:
                self.label_rules[label] = {workflow_name}

    def generate_json(self) -> None:
        GENERATED = "generated"  # Note that please keep the variable GENERATED otherwise phabricator will hide the whole file
        output = {
            "__comment": f"@{GENERATED} DO NOT EDIT MANUALLY, Generation script: .github/scripts/generate_ci_workflows.py",
            "version": self.version,
            "label_rules": {
                label: sorted(list(workflows))
                for label, workflows in self.label_rules.items()
            }
        }
        with open(self.output_file, 'w') as outfile:
            json.dump(output, outfile, indent=2, sort_keys=True)
            outfile.write('\n')


@dataclass
class CIWorkflow:
    # Required fields
    arch: Arch
    build_environment: str

    # Optional fields
    test_runner_type: str = ''
    multigpu_runner_type: str = ''
    distributed_gpu_runner_type: str = ''
    ciflow_config: CIFlowConfig = field(default_factory=CIFlowConfig)
    cuda_version: str = ''
    docker_image_base: str = ''
    enable_doc_jobs: bool = False
    exclude_test: bool = False
    build_generates_artifacts: bool = True
    build_with_debug: bool = False
    is_scheduled: str = ''
    is_default: bool = False
    num_test_shards: int = 1
    only_run_smoke_tests_on_pull_request: bool = False
    num_test_shards_on_pull_request: int = -1
    distributed_test: bool = True
    fx2trt_test: bool = False
    timeout_after: int = 240
    xcode_version: str = ''
    only_on_pr: bool = False
    ios_arch: str = ''
    ios_platform: str = ''

    # The following variables will be set as environment variables,
    # so it's easier for both shell and Python scripts to consume it if false is represented as the empty string.
    enable_jit_legacy_test: YamlShellBool = "''"
    enable_distributed_test: YamlShellBool = "''"
    enable_fx2trt_test: YamlShellBool = "''"
    enable_multigpu_test: YamlShellBool = "''"
    enable_nogpu_no_avx_test: YamlShellBool = "''"
    enable_nogpu_no_avx2_test: YamlShellBool = "''"
    enable_slow_test: YamlShellBool = "''"
    enable_docs_test: YamlShellBool = "''"
    enable_backwards_compat_test: YamlShellBool = "''"
    enable_xla_test: YamlShellBool = "''"
    enable_noarch_test: YamlShellBool = "''"
    enable_force_on_cpu_test: YamlShellBool = "''"

    def __post_init__(self) -> None:
        if not self.build_generates_artifacts:
            self.exclude_test = True

        if self.distributed_test:
            self.enable_distributed_test = 1

        if self.fx2trt_test:
            self.enable_fx2trt_test = 1

        self.multigpu_runner_type = LINUX_MULTIGPU_RUNNERS.get(self.test_runner_type, "linux.16xlarge.nvidia.gpu")
        self.distributed_gpu_runner_type = LINUX_DISTRIBUTED_GPU_RUNNERS.get(self.test_runner_type, "linux.8xlarge.nvidia.gpu")

        if LABEL_CIFLOW_DEFAULT in self.ciflow_config.labels:
            self.is_default = True

        # If num_test_shards_on_pull_request is not user-defined, default to num_test_shards unless we are
        # only running smoke tests on the pull request.
        if self.num_test_shards_on_pull_request == -1:
            # Don't run the default if we are only running smoke tests
            if self.only_run_smoke_tests_on_pull_request:
                self.num_test_shards_on_pull_request = 0
            else:
                self.num_test_shards_on_pull_request = self.num_test_shards
        self.assert_valid()

    def assert_valid(self) -> None:
        err_message = f"invalid test_runner_type for {self.arch}: {self.test_runner_type}"
        if self.arch == 'linux':
            assert self.test_runner_type in LINUX_RUNNERS, err_message
        if self.arch == 'windows':
            assert self.test_runner_type in WINDOWS_RUNNERS, err_message

        if not self.ciflow_config.isolated_workflow:
            assert LABEL_CIFLOW_ALL in self.ciflow_config.labels
        if self.arch == 'linux':
            assert LABEL_CIFLOW_LINUX in self.ciflow_config.labels
        if self.arch == 'windows':
            assert LABEL_CIFLOW_WIN in self.ciflow_config.labels
        if self.arch == 'macos':
            assert LABEL_CIFLOW_MACOS in self.ciflow_config.labels
        # Make sure that jobs with tests have a test_runner_type
        if not self.exclude_test:
            assert self.test_runner_type != ''
        if self.test_runner_type in CUDA_RUNNERS:
            assert LABEL_CIFLOW_CUDA in self.ciflow_config.labels
        if self.test_runner_type in ROCM_RUNNERS:
            assert LABEL_CIFLOW_ROCM in self.ciflow_config.labels
        if self.test_runner_type in CPU_RUNNERS and not self.exclude_test:
            assert LABEL_CIFLOW_CPU in self.ciflow_config.labels
        if self.is_scheduled:
            assert LABEL_CIFLOW_DEFAULT not in self.ciflow_config.labels
            assert LABEL_CIFLOW_TRUNK not in self.ciflow_config.labels
            assert LABEL_CIFLOW_SCHEDULED in self.ciflow_config.labels
        if self.build_with_debug:
            assert self.build_environment.endswith("-debug")

    def generate_workflow_file(self, workflow_template: jinja2.Template) -> None:
        output_file_path = GITHUB_DIR / f"workflows/generated-{self.build_environment}.yml"
        with open(output_file_path, "w") as output_file:
            GENERATED = "generated"  # Note that please keep the variable GENERATED otherwise phabricator will hide the whole file
            output_file.writelines([f"# @{GENERATED} DO NOT EDIT MANUALLY\n"])
            try:
                content = workflow_template.render(asdict(self))
            except Exception as e:
                print(f"Failed on template: {workflow_template}", file=sys.stderr)
                raise e
            output_file.write(content)
            if content[-1] != "\n":
                output_file.write("\n")
        print(output_file_path)

@dataclass
class DockerWorkflow:
    build_environment: str
    docker_images: List[str]

    # Optional fields
    ciflow_config: CIFlowConfig = field(default_factory=CIFlowConfig)
    cuda_version: str = ''
    is_scheduled: str = ''

    def generate_workflow_file(self, workflow_template: jinja2.Template) -> None:
        output_file_path = GITHUB_DIR / "workflows/generated-docker-builds.yml"
        with open(output_file_path, "w") as output_file:
            GENERATED = "generated"  # Note that please keep the variable GENERATED otherwise phabricator will hide the whole file
            output_file.writelines([f"# @{GENERATED} DO NOT EDIT MANUALLY\n"])
            try:
                content = workflow_template.render(asdict(self))
            except Exception as e:
                print(f"Failed on template: {workflow_template}", file=sys.stderr)
                raise e
            output_file.write(content)
            if content[-1] != "\n":
                output_file.write("\n")
        print(output_file_path)

@dataclass
class BinaryBuildWorkflow:
    os: str
    build_configs: List[Dict[str, str]]
    package_type: str

    # Optional fields
    build_environment: str = ''
    abi_version: str = ''
    ciflow_config: CIFlowConfig = field(default_factory=CIFlowConfig)
    is_scheduled: str = ''

    def __post_init__(self) -> None:
        if self.abi_version:
            self.build_environment = f"{self.os}-binary-{self.package_type}-{self.abi_version}"
        else:
            self.build_environment = f"{self.os}-binary-{self.package_type}"


    def generate_workflow_file(self, workflow_template: jinja2.Template) -> None:
        output_file_path = GITHUB_DIR / f"workflows/generated-{self.build_environment}.yml"
        with open(output_file_path, "w") as output_file:
            GENERATED = "generated"  # Note that please keep the variable GENERATED otherwise phabricator will hide the whole file
            output_file.writelines([f"# @{GENERATED} DO NOT EDIT MANUALLY\n"])
            try:
                content = workflow_template.render(asdict(self))
            except Exception as e:
                print(f"Failed on template: {workflow_template}", file=sys.stderr)
                raise e
            output_file.write(content)
            if content[-1] != "\n":
                output_file.write("\n")
        print(output_file_path)

WINDOWS_WORKFLOWS = [
    CIWorkflow(
        arch="windows",
        build_environment="win-vs2019-cpu-py3",
        cuda_version="cpu",
        test_runner_type=WINDOWS_CPU_TEST_RUNNER,
        num_test_shards=2,
        ciflow_config=CIFlowConfig(
            run_on_canary=True,
            labels={LABEL_CIFLOW_DEFAULT, LABEL_CIFLOW_CPU, LABEL_CIFLOW_WIN}
        ),
    ),
    # CIWorkflow(
    #     arch="windows",
    #     build_environment="win-vs2019-cuda11.3-py3",
    #     cuda_version="11.3",
    #     test_runner_type=WINDOWS_CUDA_TEST_RUNNER,
    #     num_test_shards=2,
    #     only_run_smoke_tests_on_pull_request=True,
    #     enable_force_on_cpu_test=1,
    #     ciflow_config=CIFlowConfig(
    #         run_on_canary=True,
    #         labels={LABEL_CIFLOW_DEFAULT, LABEL_CIFLOW_CUDA, LABEL_CIFLOW_WIN}
    #     ),
    # ),
    CIWorkflow(
        arch="windows",
        build_environment="periodic-win-vs2019-cuda11.5-py3",
        cuda_version="11.5",
        test_runner_type=WINDOWS_CUDA_TEST_RUNNER,
        num_test_shards=2,
        enable_force_on_cpu_test=1,
        is_scheduled="45 4,10,16,22 * * *",
        ciflow_config=CIFlowConfig(
            run_on_canary=True,
            labels={LABEL_CIFLOW_SCHEDULED, LABEL_CIFLOW_CUDA, LABEL_CIFLOW_WIN}
        ),
    ),
    CIWorkflow(
        arch="windows",
        build_environment="periodic-win-vs2019-cuda11.1-py3",
        cuda_version="11.1",
        test_runner_type=WINDOWS_CUDA_TEST_RUNNER,
        num_test_shards=2,
        is_scheduled="45 0,4,8,12,16,20 * * *",
        ciflow_config=CIFlowConfig(
            labels={LABEL_CIFLOW_SCHEDULED, LABEL_CIFLOW_WIN, LABEL_CIFLOW_CUDA}
        ),
    ),
]

LINUX_WORKFLOWS = [
    CIWorkflow(
        arch="linux",
        build_environment="linux-xenial-py3.7-gcc5.4",
        docker_image_base=f"{DOCKER_REGISTRY}/pytorch/pytorch-linux-xenial-py3.7-gcc5.4",
        test_runner_type=LINUX_CPU_TEST_RUNNER,
        enable_jit_legacy_test=1,
        enable_backwards_compat_test=1,
        enable_docs_test=1,
        num_test_shards=2,
        ciflow_config=CIFlowConfig(
            run_on_canary=True,
            labels={LABEL_CIFLOW_DEFAULT, LABEL_CIFLOW_LINUX, LABEL_CIFLOW_CPU}
        ),
    ),
    CIWorkflow(
        arch="linux",
        build_environment="linux-docs",
        docker_image_base=f"{DOCKER_REGISTRY}/pytorch/pytorch-linux-xenial-py3.7-gcc5.4",
        test_runner_type=LINUX_CPU_TEST_RUNNER,
        enable_doc_jobs=True,
        exclude_test=True,
        ciflow_config=CIFlowConfig(
            labels={LABEL_CIFLOW_DEFAULT, LABEL_CIFLOW_DOCS, LABEL_CIFLOW_LINUX, LABEL_CIFLOW_CPU}
        ),
    ),
    CIWorkflow(
        arch="linux",
        build_environment="linux-docs-push",
        docker_image_base=f"{DOCKER_REGISTRY}/pytorch/pytorch-linux-xenial-py3.7-gcc5.4",
        test_runner_type=LINUX_CPU_TEST_RUNNER,
        enable_doc_jobs=True,
        exclude_test=True,
        is_scheduled="0 0 * * *",  # run pushes only on a nightly schedule
        # NOTE: This is purposefully left without LABEL_CIFLOW_DOCS so that you can run
        #       docs builds on your PR without the fear of anything pushing
        ciflow_config=CIFlowConfig(
            labels={LABEL_CIFLOW_SCHEDULED, LABEL_CIFLOW_LINUX, LABEL_CIFLOW_CPU}
        ),
    ),
    CIWorkflow(
        arch="linux",
        build_environment="linux-xenial-py3.7-gcc7",
        docker_image_base=f"{DOCKER_REGISTRY}/pytorch/pytorch-linux-xenial-py3.7-gcc7",
        test_runner_type=LINUX_CPU_TEST_RUNNER,
        num_test_shards=2,
        ciflow_config=CIFlowConfig(
            run_on_canary=True,
            labels={LABEL_CIFLOW_DEFAULT, LABEL_CIFLOW_LINUX, LABEL_CIFLOW_CPU}
        ),
    ),
    # ParallelTBB does not have a maintainer and is currently flaky
    # CIWorkflow(
    #    arch="linux",
    #    build_environment="paralleltbb-linux-xenial-py3.6-gcc5.4",
    #    docker_image_base=f"{DOCKER_REGISTRY}/pytorch/pytorch-linux-xenial-py3.6-gcc5.4",
    #    test_runner_type=LINUX_CPU_TEST_RUNNER,
    #    ciflow_config=CIFlowConfig(
    #        labels={LABEL_CIFLOW_LINUX, LABEL_CIFLOW_CPU},
    #    ),
    # ),
    CIWorkflow(
        arch="linux",
        build_environment="parallelnative-linux-xenial-py3.7-gcc5.4",
        docker_image_base=f"{DOCKER_REGISTRY}/pytorch/pytorch-linux-xenial-py3.7-gcc5.4",
        test_runner_type=LINUX_CPU_TEST_RUNNER,
        ciflow_config=CIFlowConfig(
            labels={LABEL_CIFLOW_LINUX, LABEL_CIFLOW_CPU},
        ),
    ),
    # Build PyTorch with BUILD_CAFFE2=ON
    CIWorkflow(
        arch="linux",
        build_environment="caffe2-linux-xenial-py3.7-gcc5.4",
        docker_image_base=f"{DOCKER_REGISTRY}/pytorch/pytorch-linux-xenial-py3.7-gcc5.4",
        test_runner_type=LINUX_CPU_TEST_RUNNER,
        exclude_test=True,
        ciflow_config=CIFlowConfig(
            labels={LABEL_CIFLOW_LINUX, LABEL_CIFLOW_CPU},
        ),
    ),
    CIWorkflow(
        arch="linux",
        build_environment="linux-xenial-py3-clang5-mobile-build",
        docker_image_base=f"{DOCKER_REGISTRY}/pytorch/pytorch-linux-xenial-py3-clang5-asan",
        test_runner_type=LINUX_CPU_TEST_RUNNER,
        build_generates_artifacts=False,
        exclude_test=True,
        ciflow_config=CIFlowConfig(
            labels={LABEL_CIFLOW_LINUX, LABEL_CIFLOW_MOBILE, LABEL_CIFLOW_DEFAULT},
        ),
    ),
    CIWorkflow(
        arch="linux",
        build_environment="linux-xenial-py3-clang5-mobile-custom-build-static",
        docker_image_base=f"{DOCKER_REGISTRY}/pytorch/pytorch-linux-xenial-py3-clang5-android-ndk-r19c",
        test_runner_type=LINUX_CPU_TEST_RUNNER,
        build_generates_artifacts=False,
        exclude_test=True,
        ciflow_config=CIFlowConfig(
            labels={LABEL_CIFLOW_LINUX, LABEL_CIFLOW_MOBILE, LABEL_CIFLOW_DEFAULT},
        ),
    ),
    CIWorkflow(
        arch="linux",
        build_environment="linux-xenial-py3.7-clang7-asan",
        docker_image_base=f"{DOCKER_REGISTRY}/pytorch/pytorch-linux-xenial-py3-clang7-asan",
        test_runner_type=LINUX_CPU_TEST_RUNNER,
        num_test_shards=3,
        distributed_test=False,
        ciflow_config=CIFlowConfig(
            labels={LABEL_CIFLOW_DEFAULT, LABEL_CIFLOW_LINUX, LABEL_CIFLOW_SANITIZERS, LABEL_CIFLOW_CPU},
        ),
    ),
    CIWorkflow(
        arch="linux",
        build_environment="linux-xenial-py3.7-clang7-onnx",
        docker_image_base=f"{DOCKER_REGISTRY}/pytorch/pytorch-linux-xenial-py3-clang7-onnx",
        test_runner_type=LINUX_CPU_TEST_RUNNER,
        num_test_shards=2,
        distributed_test=False,
        ciflow_config=CIFlowConfig(
            labels={LABEL_CIFLOW_DEFAULT, LABEL_CIFLOW_LINUX, LABEL_CIFLOW_ONNX, LABEL_CIFLOW_CPU},
        ),
    ),
    CIWorkflow(
        arch="linux",
        build_environment="linux-bionic-cuda10.2-py3.9-gcc7",
        docker_image_base=f"{DOCKER_REGISTRY}/pytorch/pytorch-linux-bionic-cuda10.2-cudnn7-py3.9-gcc7",
        test_runner_type=LINUX_CUDA_TEST_RUNNER,
        enable_jit_legacy_test=1,
        enable_multigpu_test=1,
        enable_nogpu_no_avx_test=1,
        enable_nogpu_no_avx2_test=1,
        enable_slow_test=1,
        num_test_shards=2,
        ciflow_config=CIFlowConfig(
            run_on_canary=True,
            labels={LABEL_CIFLOW_SLOW, LABEL_CIFLOW_LINUX, LABEL_CIFLOW_CUDA}
        ),
    ),
    CIWorkflow(
        arch="linux",
        build_environment="libtorch-linux-xenial-cuda10.2-py3.7-gcc7",
        docker_image_base=f"{DOCKER_REGISTRY}/pytorch/pytorch-linux-xenial-cuda10.2-cudnn7-py3-gcc7",
        test_runner_type=LINUX_CUDA_TEST_RUNNER,
        build_generates_artifacts=False,
        exclude_test=True,
        ciflow_config=CIFlowConfig(
            labels=set([LABEL_CIFLOW_LIBTORCH, LABEL_CIFLOW_LINUX, LABEL_CIFLOW_CUDA]),
        ),
    ),
    CIWorkflow(
        arch="linux",
        build_environment="periodic-linux-bionic-cuda11.5-py3.7-gcc7",
        docker_image_base=f"{DOCKER_REGISTRY}/pytorch/pytorch-linux-bionic-cuda11.5-cudnn8-py3-gcc7",
        test_runner_type=LINUX_CUDA_TEST_RUNNER,
        num_test_shards=2,
        is_scheduled="45 4,10,16,22 * * *",
        ciflow_config=CIFlowConfig(
            labels=set([LABEL_CIFLOW_SCHEDULED, LABEL_CIFLOW_LINUX, LABEL_CIFLOW_CUDA]),
        ),
    ),
    CIWorkflow(
        arch="linux",
        build_environment="periodic-libtorch-linux-bionic-cuda11.5-py3.7-gcc7",
        docker_image_base=f"{DOCKER_REGISTRY}/pytorch/pytorch-linux-bionic-cuda11.5-cudnn8-py3-gcc7",
        test_runner_type=LINUX_CUDA_TEST_RUNNER,
        build_generates_artifacts=False,
        is_scheduled="45 4,10,16,22 * * *",
        exclude_test=True,
        ciflow_config=CIFlowConfig(
            labels=set([LABEL_CIFLOW_SCHEDULED, LABEL_CIFLOW_LIBTORCH, LABEL_CIFLOW_LINUX, LABEL_CIFLOW_CUDA]),
        ),
    ),
    CIWorkflow(
        arch="linux",
        build_environment="linux-xenial-cuda11.3-py3.7-gcc7",
        docker_image_base=f"{DOCKER_REGISTRY}/pytorch/pytorch-linux-xenial-cuda11.3-cudnn8-py3-gcc7",
        test_runner_type=LINUX_CUDA_TEST_RUNNER,
        num_test_shards=2,
        fx2trt_test=True,
        ciflow_config=CIFlowConfig(
            labels=set([LABEL_CIFLOW_DEFAULT, LABEL_CIFLOW_LINUX, LABEL_CIFLOW_CUDA]),
        ),
    ),
    # no-ops builds test USE_PER_OPERATOR_HEADERS=0 where ATen/ops is not generated
    CIWorkflow(
        arch="linux",
        build_environment="linux-xenial-cuda11.3-py3.7-gcc7-no-ops",
        docker_image_base=f"{DOCKER_REGISTRY}/pytorch/pytorch-linux-xenial-cuda11.3-cudnn8-py3-gcc7",
        test_runner_type=LINUX_CUDA_TEST_RUNNER,
        exclude_test=True,
        ciflow_config=CIFlowConfig(
            labels=set([LABEL_CIFLOW_LINUX, LABEL_CIFLOW_CUDA]),
        ),
    ),
    CIWorkflow(
        arch="linux",
        build_environment="linux-xenial-py3.7-gcc7-no-ops",
        docker_image_base=f"{DOCKER_REGISTRY}/pytorch/pytorch-linux-xenial-py3.7-gcc7",
        test_runner_type=LINUX_CPU_TEST_RUNNER,
        exclude_test=True,
        ciflow_config=CIFlowConfig(
            labels=set([LABEL_CIFLOW_DEFAULT, LABEL_CIFLOW_LINUX, LABEL_CIFLOW_CPU]),
        ),
    ),
    CIWorkflow(
        arch="linux",
        build_environment="linux-bionic-rocm4.5-py3.7",
        docker_image_base=f"{DOCKER_REGISTRY}/pytorch/pytorch-linux-bionic-rocm4.5-py3.7",
        test_runner_type=LINUX_ROCM_TEST_RUNNER,
        num_test_shards=2,
        only_on_pr=True,
        ciflow_config=CIFlowConfig(
            labels=set([LABEL_CIFLOW_LINUX, LABEL_CIFLOW_ROCM]),
            isolated_workflow=True,
        ),
    ),
    CIWorkflow(
        arch="linux",
        build_environment="libtorch-linux-xenial-cuda11.3-py3.7-gcc7",
        docker_image_base=f"{DOCKER_REGISTRY}/pytorch/pytorch-linux-xenial-cuda11.3-cudnn8-py3-gcc7",
        test_runner_type=LINUX_CUDA_TEST_RUNNER,
        build_generates_artifacts=False,
        exclude_test=True,
        ciflow_config=CIFlowConfig(
            labels=set([LABEL_CIFLOW_LIBTORCH, LABEL_CIFLOW_LINUX, LABEL_CIFLOW_CUDA]),
        ),
    ),
    CIWorkflow(
        arch="linux",
        build_environment="periodic-linux-xenial-cuda11.1-py3.7-gcc7-debug",
        docker_image_base=f"{DOCKER_REGISTRY}/pytorch/pytorch-linux-xenial-cuda11.1-cudnn8-py3-gcc7",
        test_runner_type=LINUX_CUDA_TEST_RUNNER,
        num_test_shards=2,
        build_with_debug=True,
        is_scheduled="45 0,4,8,12,16,20 * * *",
        ciflow_config=CIFlowConfig(
            labels={LABEL_CIFLOW_SCHEDULED, LABEL_CIFLOW_LINUX, LABEL_CIFLOW_CUDA}
        ),
    ),
    CIWorkflow(
        arch="linux",
        build_environment="periodic-libtorch-linux-xenial-cuda11.1-py3.7-gcc7",
        docker_image_base=f"{DOCKER_REGISTRY}/pytorch/pytorch-linux-xenial-cuda11.1-cudnn8-py3-gcc7",
        test_runner_type=LINUX_CUDA_TEST_RUNNER,
        build_generates_artifacts=False,
        exclude_test=True,
        is_scheduled="45 0,4,8,12,16,20 * * *",
        ciflow_config=CIFlowConfig(
            labels={LABEL_CIFLOW_SCHEDULED, LABEL_CIFLOW_LINUX, LABEL_CIFLOW_LIBTORCH, LABEL_CIFLOW_CUDA},
        ),
    ),
    CIWorkflow(
        arch="linux",
        build_environment="linux-bionic-py3.7-clang9",
        docker_image_base=f"{DOCKER_REGISTRY}/pytorch/pytorch-linux-bionic-py3.7-clang9",
        test_runner_type=LINUX_CPU_TEST_RUNNER,
        num_test_shards=2,
        distributed_test=False,
        enable_noarch_test=1,
        enable_xla_test=1,
        ciflow_config=CIFlowConfig(
            labels={LABEL_CIFLOW_DEFAULT, LABEL_CIFLOW_LINUX, LABEL_CIFLOW_CPU, LABEL_CIFLOW_XLA, LABEL_CIFLOW_NOARCH},
        ),
    ),
    CIWorkflow(
        arch="linux",
        build_environment="linux-vulkan-bionic-py3.7-clang9",
        docker_image_base=f"{DOCKER_REGISTRY}/pytorch/pytorch-linux-bionic-py3.7-clang9",
        test_runner_type=LINUX_CPU_TEST_RUNNER,
        num_test_shards=1,
        distributed_test=False,
        ciflow_config=CIFlowConfig(
            labels={LABEL_CIFLOW_DEFAULT, LABEL_CIFLOW_LINUX, LABEL_CIFLOW_CPU, LABEL_CIFLOW_VULKAN},
        ),
    ),
    CIWorkflow(
        arch="linux",
        build_environment="periodic-linux-xenial-cuda10.2-py3-gcc7-slow-gradcheck",
        docker_image_base=f"{DOCKER_REGISTRY}/pytorch/pytorch-linux-xenial-cuda10.2-cudnn7-py3-gcc7",
        test_runner_type=LINUX_CUDA_TEST_RUNNER,
        num_test_shards=2,
        distributed_test=False,
        timeout_after=360,
        # Only run this on master 4 times per day since it does take a while
        is_scheduled="0 */4 * * *",
        ciflow_config=CIFlowConfig(
            labels={LABEL_CIFLOW_LINUX, LABEL_CIFLOW_CUDA, LABEL_CIFLOW_SLOW_GRADCHECK, LABEL_CIFLOW_SLOW, LABEL_CIFLOW_SCHEDULED},
        ),
    ),
]

ANDROID_SHORT_WORKFLOWS = [
    CIWorkflow(
        arch="linux",
        build_environment="pytorch-linux-xenial-py3-clang5-android-ndk-r19c-gradle-custom-build-single",
        docker_image_base=f"{DOCKER_REGISTRY}/pytorch/pytorch-linux-xenial-py3-clang5-android-ndk-r19c",
        test_runner_type=LINUX_CPU_TEST_RUNNER,
        exclude_test=True,
        ciflow_config=CIFlowConfig(
            labels={LABEL_CIFLOW_LINUX, LABEL_CIFLOW_CPU, LABEL_CIFLOW_ANDROID, LABEL_CIFLOW_DEFAULT},
        ),
    ),
    CIWorkflow(
        arch="linux",
        build_environment="pytorch-linux-xenial-py3-clang5-android-ndk-r19c-gradle-custom-build-single-full-jit",
        docker_image_base=f"{DOCKER_REGISTRY}/pytorch/pytorch-linux-xenial-py3-clang5-android-ndk-r19c",
        test_runner_type=LINUX_CPU_TEST_RUNNER,
        exclude_test=True,
        ciflow_config=CIFlowConfig(
            labels={LABEL_CIFLOW_LINUX, LABEL_CIFLOW_CPU, LABEL_CIFLOW_ANDROID, LABEL_CIFLOW_DEFAULT},
        ),
    ),
]

ANDROID_WORKFLOWS = [
    CIWorkflow(
        arch="linux",
        build_environment="pytorch-linux-xenial-py3-clang5-android-ndk-r19c-build",
        docker_image_base=f"{DOCKER_REGISTRY}/pytorch/pytorch-linux-xenial-py3-clang5-android-ndk-r19c",
        test_runner_type=LINUX_CPU_TEST_RUNNER,
        exclude_test=True,
        ciflow_config=CIFlowConfig(
            labels={LABEL_CIFLOW_LINUX, LABEL_CIFLOW_CPU, LABEL_CIFLOW_ANDROID},
        ),
    ),
]

BAZEL_WORKFLOWS = [
    CIWorkflow(
        arch="linux",
        build_environment="linux-xenial-cuda11.3-py3.7-gcc7-bazel-test",
        docker_image_base=f"{DOCKER_REGISTRY}/pytorch/pytorch-linux-xenial-cuda11.3-cudnn8-py3-gcc7",
        test_runner_type=LINUX_CPU_TEST_RUNNER,
        ciflow_config=CIFlowConfig(
            labels={LABEL_CIFLOW_DEFAULT, LABEL_CIFLOW_BAZEL, LABEL_CIFLOW_CPU, LABEL_CIFLOW_LINUX},
        ),
    ),
]

IOS_WORKFLOWS = [
    CIWorkflow(
        arch="macos",
        build_environment="ios-12-5-1-arm64",
        ios_arch="arm64",
        ios_platform="OS",
        test_runner_type=MACOS_TEST_RUNNER_10_15,
        exclude_test=True,
        ciflow_config=CIFlowConfig(
            labels={LABEL_CIFLOW_IOS, LABEL_CIFLOW_MACOS},
        ),
    ),
    CIWorkflow(
        arch="macos",
        build_environment="ios-12-5-1-arm64-coreml",
        ios_arch="arm64",
        ios_platform="OS",
        test_runner_type=MACOS_TEST_RUNNER_10_15,
        exclude_test=True,
        ciflow_config=CIFlowConfig(
            labels={LABEL_CIFLOW_IOS, LABEL_CIFLOW_MACOS},
        ),
    ),
    CIWorkflow(
        arch="macos",
        build_environment="ios-12-5-1-arm64-full-jit",
        ios_arch="arm64",
        ios_platform="OS",
        test_runner_type=MACOS_TEST_RUNNER_10_15,
        exclude_test=True,
        ciflow_config=CIFlowConfig(
            labels={LABEL_CIFLOW_IOS, LABEL_CIFLOW_MACOS},
        ),
    ),
    CIWorkflow(
        arch="macos",
        build_environment="ios-12-5-1-arm64-custom-ops",
        ios_arch="arm64",
        ios_platform="OS",
        test_runner_type=MACOS_TEST_RUNNER_10_15,
        exclude_test=True,
        ciflow_config=CIFlowConfig(
            labels={LABEL_CIFLOW_IOS, LABEL_CIFLOW_MACOS},
        ),
    ),
    CIWorkflow(
        arch="macos",
        build_environment="ios-12-5-1-arm64-metal",
        ios_arch="arm64",
        ios_platform="OS",
        test_runner_type=MACOS_TEST_RUNNER_10_15,
        exclude_test=True,
        ciflow_config=CIFlowConfig(
            labels={LABEL_CIFLOW_IOS, LABEL_CIFLOW_MACOS},
        ),
    ),
    CIWorkflow(
        arch="macos",
        build_environment="ios-12-5-1-x86-64",
        ios_arch="x86_64",
        ios_platform="SIMULATOR",
        test_runner_type=MACOS_TEST_RUNNER_10_15,
        exclude_test=True,
        ciflow_config=CIFlowConfig(
            labels={LABEL_CIFLOW_IOS, LABEL_CIFLOW_MACOS},
        ),
    ),
    CIWorkflow(
        arch="macos",
        build_environment="ios-12-5-1-x86-64-coreml",
        ios_arch="x86_64",
        ios_platform="SIMULATOR",
        test_runner_type=MACOS_TEST_RUNNER_10_15,
        exclude_test=True,
        ciflow_config=CIFlowConfig(
            labels={LABEL_CIFLOW_IOS, LABEL_CIFLOW_MACOS},
        ),
    ),
    CIWorkflow(
        arch="macos",
        build_environment="ios-12-5-1-x86-64-full-jit",
        ios_arch="x86_64",
        ios_platform="SIMULATOR",
        test_runner_type=MACOS_TEST_RUNNER_10_15,
        exclude_test=True,
        ciflow_config=CIFlowConfig(
            labels={LABEL_CIFLOW_IOS, LABEL_CIFLOW_MACOS},
        ),
    ),
]

MACOS_WORKFLOWS = [
    # Distributed tests are still run on MacOS, but part of regular shards
    CIWorkflow(
        arch="macos",
        build_environment="macos-11-py3-x86-64",
        xcode_version="12.4",
        test_runner_type=MACOS_TEST_RUNNER_11,
        num_test_shards=2,
        distributed_test=False,
        ciflow_config=CIFlowConfig(
            labels={LABEL_CIFLOW_MACOS},
        ),
    ),
    CIWorkflow(
        arch="macos",
        build_environment="macos-10-15-py3-lite-interpreter-x86-64",
        xcode_version="12",
        test_runner_type=MACOS_TEST_RUNNER_10_15,
        exclude_test=True,
        build_generates_artifacts=False,
        ciflow_config=CIFlowConfig(
            labels={LABEL_CIFLOW_MACOS},
        ),
    ),
    CIWorkflow(
        arch="macos",
        build_environment="macos-10-15-py3-arm64",
        test_runner_type=MACOS_TEST_RUNNER_10_15,
        exclude_test=True,
        ciflow_config=CIFlowConfig(
            labels={LABEL_CIFLOW_MACOS},
        ),
    ),
]

DOCKER_IMAGES = {
    f"{DOCKER_REGISTRY}/pytorch/pytorch-linux-bionic-cuda10.2-cudnn7-py3.7-clang9",  # for pytorch/xla
    f"{DOCKER_REGISTRY}/pytorch/pytorch-linux-bionic-rocm4.3.1-py3.7",               # for rocm
    f"{DOCKER_REGISTRY}/pytorch/pytorch-linux-bionic-rocm4.5-py3.7",                 # for rocm
}

DOCKER_IMAGES.update({
    workflow.docker_image_base
    for workflow in [*LINUX_WORKFLOWS, *BAZEL_WORKFLOWS, *ANDROID_WORKFLOWS]
    if workflow.docker_image_base
})

DOCKER_WORKFLOWS = [
    DockerWorkflow(
        build_environment="docker-builds",
        docker_images=sorted(DOCKER_IMAGES),
        # Run every Wednesday at 3:01am to ensure they can build
        is_scheduled="1 3 * * 3",
    ),
]

class OperatingSystem:
    LINUX = "linux"
    WINDOWS = "windows"

LINUX_BINARY_BUILD_WORFKLOWS = [
    BinaryBuildWorkflow(
        os=OperatingSystem.LINUX,
        package_type="manywheel",
        build_configs=generate_binary_build_matrix.generate_wheels_matrix(OperatingSystem.LINUX),
        ciflow_config=CIFlowConfig(
            labels={LABEL_CIFLOW_DEFAULT, LABEL_CIFLOW_BINARIES, LABEL_CIFLOW_BINARIES_WHEEL},
            isolated_workflow=True,
        ),
    ),
    BinaryBuildWorkflow(
        os=OperatingSystem.LINUX,
        package_type="conda",
        build_configs=generate_binary_build_matrix.generate_conda_matrix(OperatingSystem.LINUX),
        ciflow_config=CIFlowConfig(
            labels={LABEL_CIFLOW_DEFAULT, LABEL_CIFLOW_BINARIES, LABEL_CIFLOW_BINARIES_CONDA},
            isolated_workflow=True,
        ),
    ),
    BinaryBuildWorkflow(
        os=OperatingSystem.LINUX,
        package_type="libtorch",
        abi_version=generate_binary_build_matrix.CXX11_ABI,
        build_configs=generate_binary_build_matrix.generate_libtorch_matrix(
            OperatingSystem.LINUX, generate_binary_build_matrix.CXX11_ABI
        ),
        ciflow_config=CIFlowConfig(
            labels={LABEL_CIFLOW_DEFAULT, LABEL_CIFLOW_BINARIES, LABEL_CIFLOW_BINARIES_LIBTORCH},
            isolated_workflow=True,
        ),
    ),
    BinaryBuildWorkflow(
        os=OperatingSystem.LINUX,
        package_type="libtorch",
        abi_version=generate_binary_build_matrix.PRE_CXX11_ABI,
        build_configs=generate_binary_build_matrix.generate_libtorch_matrix(
            OperatingSystem.LINUX, generate_binary_build_matrix.PRE_CXX11_ABI
        ),
        ciflow_config=CIFlowConfig(
            labels={LABEL_CIFLOW_DEFAULT, LABEL_CIFLOW_BINARIES, LABEL_CIFLOW_BINARIES_LIBTORCH},
            isolated_workflow=True,
        ),
    ),
]

WINDOWS_BINARY_BUILD_WORKFLOWS = [
    BinaryBuildWorkflow(
        os=OperatingSystem.WINDOWS,
        package_type="wheel",
        build_configs=generate_binary_build_matrix.generate_wheels_matrix(OperatingSystem.WINDOWS),
        ciflow_config=CIFlowConfig(
            labels={LABEL_CIFLOW_DEFAULT, LABEL_CIFLOW_BINARIES, LABEL_CIFLOW_BINARIES_WHEEL},
            isolated_workflow=True,
        ),
    ),
    # NOTE: conda binaries are currently bugged on the installation step
    #       See, https://github.com/pytorch/pytorch/pull/71484#issuecomment-1022617195
    # BinaryBuildWorkflow(
    #     os=OperatingSystem.WINDOWS,
    #     package_type="conda",
    #     build_configs=generate_binary_build_matrix.generate_conda_matrix(OperatingSystem.WINDOWS),
    #     ciflow_config=CIFlowConfig(
    #         labels={LABEL_CIFLOW_DEFAULT, LABEL_CIFLOW_BINARIES, LABEL_CIFLOW_BINARIES_CONDA},
    #         isolated_workflow=True,
    #     ),
    # ),
    BinaryBuildWorkflow(
        os=OperatingSystem.WINDOWS,
        package_type="libtorch",
        abi_version=generate_binary_build_matrix.CXX11_ABI,
        build_configs=generate_binary_build_matrix.generate_libtorch_matrix(
            OperatingSystem.WINDOWS, generate_binary_build_matrix.CXX11_ABI
        ),
        ciflow_config=CIFlowConfig(
            labels={LABEL_CIFLOW_DEFAULT, LABEL_CIFLOW_BINARIES, LABEL_CIFLOW_BINARIES_LIBTORCH},
            isolated_workflow=True,
        ),
    ),
    BinaryBuildWorkflow(
        os=OperatingSystem.WINDOWS,
        package_type="libtorch",
        abi_version=generate_binary_build_matrix.PRE_CXX11_ABI,
        build_configs=generate_binary_build_matrix.generate_libtorch_matrix(
            OperatingSystem.WINDOWS, generate_binary_build_matrix.PRE_CXX11_ABI
        ),
        ciflow_config=CIFlowConfig(
            labels={LABEL_CIFLOW_DEFAULT, LABEL_CIFLOW_BINARIES, LABEL_CIFLOW_BINARIES_LIBTORCH},
            isolated_workflow=True,
        ),
    ),
]

def main() -> None:
    jinja_env = jinja2.Environment(
        variable_start_string="!{{",
        loader=jinja2.FileSystemLoader(str(GITHUB_DIR.joinpath("templates"))),
        undefined=jinja2.StrictUndefined,
    )
<<<<<<< HEAD
    # template_and_workflows = [
    #     (jinja_env.get_template("linux_ci_workflow.yml.j2"), LINUX_WORKFLOWS),
    #     (jinja_env.get_template("windows_ci_workflow.yml.j2"), WINDOWS_WORKFLOWS),
    #     (jinja_env.get_template("bazel_ci_workflow.yml.j2"), BAZEL_WORKFLOWS),
    #     (jinja_env.get_template("ios_ci_workflow.yml.j2"), IOS_WORKFLOWS),
    #     (jinja_env.get_template("macos_ci_workflow.yml.j2"), MACOS_WORKFLOWS),
    #     (jinja_env.get_template("docker_builds_ci_workflow.yml.j2"), DOCKER_WORKFLOWS),
    #     (jinja_env.get_template("android_ci_full_workflow.yml.j2"), ANDROID_WORKFLOWS),
    #     (jinja_env.get_template("android_ci_workflow.yml.j2"), ANDROID_SHORT_WORKFLOWS),
    #     (jinja_env.get_template("linux_binary_build_workflow.yml.j2"), LINUX_BINARY_BUILD_WORFKLOWS),
    # ]
=======
    template_and_workflows = [
        (jinja_env.get_template("linux_ci_workflow.yml.j2"), LINUX_WORKFLOWS),
        (jinja_env.get_template("windows_ci_workflow.yml.j2"), WINDOWS_WORKFLOWS),
        (jinja_env.get_template("bazel_ci_workflow.yml.j2"), BAZEL_WORKFLOWS),
        (jinja_env.get_template("ios_ci_workflow.yml.j2"), IOS_WORKFLOWS),
        (jinja_env.get_template("macos_ci_workflow.yml.j2"), MACOS_WORKFLOWS),
        (jinja_env.get_template("docker_builds_ci_workflow.yml.j2"), DOCKER_WORKFLOWS),
        (jinja_env.get_template("android_ci_full_workflow.yml.j2"), ANDROID_WORKFLOWS),
        (jinja_env.get_template("android_ci_workflow.yml.j2"), ANDROID_SHORT_WORKFLOWS),
        (jinja_env.get_template("linux_binary_build_workflow.yml.j2"), LINUX_BINARY_BUILD_WORFKLOWS),
        (jinja_env.get_template("windows_binary_build_workflow.yml.j2"), WINDOWS_BINARY_BUILD_WORKFLOWS),
    ]
>>>>>>> 784bd923
    # Delete the existing generated files first, this should align with .gitattributes file description.
    existing_workflows = GITHUB_DIR.glob("workflows/generated-*")
    for w in existing_workflows:
        try:
            os.remove(w)
        except Exception as e:
            print(f"Error occurred when deleting file {w}: {e}")

    ciflow_ruleset = CIFlowRuleset()
    # for template, workflows in template_and_workflows:
    #     # added Iterable check to appease the mypy gods
    #     if not isinstance(workflows, Iterable):
    #         raise Exception(f"How is workflows not iterable? {workflows}")
    #     for workflow in workflows:
    #         workflow.generate_workflow_file(workflow_template=template)
    #         ciflow_ruleset.add_label_rule(workflow.ciflow_config.labels, workflow.build_environment)
    ciflow_ruleset.generate_json()


if __name__ == "__main__":
    main()<|MERGE_RESOLUTION|>--- conflicted
+++ resolved
@@ -960,7 +960,6 @@
         loader=jinja2.FileSystemLoader(str(GITHUB_DIR.joinpath("templates"))),
         undefined=jinja2.StrictUndefined,
     )
-<<<<<<< HEAD
     # template_and_workflows = [
     #     (jinja_env.get_template("linux_ci_workflow.yml.j2"), LINUX_WORKFLOWS),
     #     (jinja_env.get_template("windows_ci_workflow.yml.j2"), WINDOWS_WORKFLOWS),
@@ -971,21 +970,8 @@
     #     (jinja_env.get_template("android_ci_full_workflow.yml.j2"), ANDROID_WORKFLOWS),
     #     (jinja_env.get_template("android_ci_workflow.yml.j2"), ANDROID_SHORT_WORKFLOWS),
     #     (jinja_env.get_template("linux_binary_build_workflow.yml.j2"), LINUX_BINARY_BUILD_WORFKLOWS),
+    #     (jinja_env.get_template("windows_binary_build_workflow.yml.j2"), WINDOWS_BINARY_BUILD_WORKFLOWS),
     # ]
-=======
-    template_and_workflows = [
-        (jinja_env.get_template("linux_ci_workflow.yml.j2"), LINUX_WORKFLOWS),
-        (jinja_env.get_template("windows_ci_workflow.yml.j2"), WINDOWS_WORKFLOWS),
-        (jinja_env.get_template("bazel_ci_workflow.yml.j2"), BAZEL_WORKFLOWS),
-        (jinja_env.get_template("ios_ci_workflow.yml.j2"), IOS_WORKFLOWS),
-        (jinja_env.get_template("macos_ci_workflow.yml.j2"), MACOS_WORKFLOWS),
-        (jinja_env.get_template("docker_builds_ci_workflow.yml.j2"), DOCKER_WORKFLOWS),
-        (jinja_env.get_template("android_ci_full_workflow.yml.j2"), ANDROID_WORKFLOWS),
-        (jinja_env.get_template("android_ci_workflow.yml.j2"), ANDROID_SHORT_WORKFLOWS),
-        (jinja_env.get_template("linux_binary_build_workflow.yml.j2"), LINUX_BINARY_BUILD_WORFKLOWS),
-        (jinja_env.get_template("windows_binary_build_workflow.yml.j2"), WINDOWS_BINARY_BUILD_WORKFLOWS),
-    ]
->>>>>>> 784bd923
     # Delete the existing generated files first, this should align with .gitattributes file description.
     existing_workflows = GITHUB_DIR.glob("workflows/generated-*")
     for w in existing_workflows:
