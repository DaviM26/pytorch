--- conflicted
+++ resolved
@@ -1175,41 +1175,6 @@
                 TypeError, r'SubTensor.+MyMode',
                 lambda: self.assertEqual(torch.max(x, x)))
 
-<<<<<<< HEAD
-=======
-    def test_mode_stack(self):
-        logs = []
-
-        class Logger(TorchFunctionMode):
-            def __init__(self, name):
-                self.name = name
-
-            def __torch_function__(self, func, types, args=(), kwargs=None):
-                if kwargs is None:
-                    kwargs = {}
-                logs.append(self.name)
-                return func(*args, **kwargs)
-
-        x = torch.randn(1)
-        with torch.overrides.push_torch_function_mode(partial(Logger, "A")):
-            with torch.overrides.push_torch_function_mode(partial(Logger, "B")):
-                torch.mean(x)
-
-        self.assertEqual(logs, ["B", "A"])
-
-    def test_push_mode_instance_errors(self):
-        class A(TorchFunctionMode):
-            pass
-        with self.assertRaisesRegex(ValueError, 'instance of TorchFunctionMode'):
-            with torch.overrides.push_torch_function_mode(A()):
-                pass
-
-    def test_push_mode_returns_unrelated(self):
-        with self.assertRaisesRegex(ValueError, 'return a TorchFunctionMode'):
-            with torch.overrides.push_torch_function_mode(lambda *, inner: None):
-                pass
-
->>>>>>> 6393a350
     def test_enable_torch_function_mode_trivial(self):
         class A(TorchFunctionMode):
             def __torch_function__(self, *args, **kwargs):
