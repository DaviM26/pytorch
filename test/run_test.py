--- conflicted
+++ resolved
@@ -22,6 +22,7 @@
     TEST_WITH_ROCM,
     shell,
     set_cwd,
+    parser as common_parser,
 )
 import torch.distributed as dist
 from typing import Dict, Optional, List
@@ -201,10 +202,11 @@
     "distributed/elastic/agent/server/test/api_test",
     "distributed/elastic/multiprocessing/api_test",
     "distributed/_shard/sharding_spec/test_sharding_spec",
+    "distributed/_shard/sharding_plan/test_sharding_plan",
     "distributed/_shard/sharded_tensor/test_megatron_prototype",
     "distributed/_shard/sharded_tensor/test_sharded_tensor",
     "distributed/_shard/sharded_tensor/test_sharded_tensor_reshard",
-    "distributed/_shard/sharded_tensor/test_partial_tensor",
+    "distributed/_shard/sharded_tensor/ops/test_chunk",
     "distributed/_shard/sharded_tensor/ops/test_elementwise_ops",
     "distributed/_shard/sharded_tensor/ops/test_embedding",
     "distributed/_shard/sharded_tensor/ops/test_embedding_bag",
@@ -212,14 +214,12 @@
     "distributed/_shard/sharded_tensor/ops/test_init",
     "distributed/_shard/sharded_tensor/ops/test_linear",
     "distributed/_shard/sharded_tensor/ops/test_math_ops",
-<<<<<<< HEAD
-=======
     "distributed/_shard/sharded_tensor/ops/test_matrix_ops",
     "distributed/_shard/sharded_tensor/ops/test_softmax",
     "distributed/_shard/sharded_tensor/ops/test_tensor_ops",
->>>>>>> 4a57321a
     "distributed/_shard/sharding_spec/test_sharding_spec",
     "distributed/_shard/sharded_optim/test_sharded_optim",
+    "distributed/_shard/test_partial_tensor",
     "distributed/_shard/test_replicated_tensor",
 ] + FSDP_TEST
 
@@ -228,10 +228,12 @@
     "distributed/rpc/test_faulty_agent",
     "distributed/rpc/test_tensorpipe_agent",
     "distributed/rpc/cuda/test_tensorpipe_agent",
+    "distributed/_shard/sharding_spec/test_sharding_spec",
+    "distributed/_shard/sharding_plan/test_sharding_plan",
     "distributed/_shard/sharded_tensor/test_megatron_prototype",
     "distributed/_shard/sharded_tensor/test_sharded_tensor",
     "distributed/_shard/sharded_tensor/test_sharded_tensor_reshard",
-    "distributed/_shard/sharded_tensor/test_partial_tensor",
+    "distributed/_shard/sharded_tensor/ops/test_chunk",
     "distributed/_shard/sharded_tensor/ops/test_elementwise_ops",
     "distributed/_shard/sharded_tensor/ops/test_embedding",
     "distributed/_shard/sharded_tensor/ops/test_embedding_bag",
@@ -239,20 +241,18 @@
     "distributed/_shard/sharded_tensor/ops/test_init",
     "distributed/_shard/sharded_tensor/ops/test_linear",
     "distributed/_shard/sharded_tensor/ops/test_math_ops",
-<<<<<<< HEAD
-=======
     "distributed/_shard/sharded_tensor/ops/test_matrix_ops",
     "distributed/_shard/sharded_tensor/ops/test_softmax",
     "distributed/_shard/sharded_tensor/ops/test_tensor_ops",
->>>>>>> 4a57321a
     "distributed/_shard/sharding_spec/test_sharding_spec",
     "distributed/_shard/sharded_optim/test_sharded_optim",
+    "distributed/_shard/test_partial_tensor",
     "distributed/_shard/test_replicated_tensor",
     "test_determination",
     "test_jit_legacy",
     "test_type_hints",
     "test_openmp",
-] + FSDP_TEST
+]
 
 RUN_PARALLEL_BLOCKLIST = [
     "test_cpp_extensions_jit",
@@ -542,6 +542,7 @@
                         backend, with_init
                     )
                 )
+            old_environ = dict(os.environ)
             os.environ["TEMP_DIR"] = tmp_dir
             os.environ["BACKEND"] = backend
             os.environ["INIT_METHOD"] = "env://"
@@ -592,6 +593,8 @@
                     return return_code
             finally:
                 shutil.rmtree(tmp_dir)
+                os.environ.clear()
+                os.environ.update(old_environ)
     return 0
 
 
@@ -629,6 +632,7 @@
         description="Run the PyTorch unit test suite",
         epilog="where TESTS is any of: {}".format(", ".join(TESTS)),
         formatter_class=argparse.RawTextHelpFormatter,
+        parents=[common_parser]
     )
     parser.add_argument(
         "-v",
