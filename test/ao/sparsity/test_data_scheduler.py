# -*- coding: utf-8 -*-
# Owner(s): ["module: unknown"]

import logging
from torch.ao.sparsity import BaseDataScheduler, DataNormSparsifier
import warnings
from torch.testing._internal.common_utils import TestCase
from torch import nn
import torch
from typing import Tuple
import copy

logging.basicConfig(format='%(asctime)s - %(name)s - %(levelname)s - %(message)s', level=logging.INFO)


class ImplementedDataScheduler(BaseDataScheduler):
    def __init__(self, sparsifier, sparsifier_hyperparam, last_epoch=-1, verbose=False):
        super().__init__(sparsifier, sparsifier_hyperparam, last_epoch, verbose)

    def get_schedule_param(self):
        if self.last_epoch > 0:
            return {name: config['sparsity_level'] * 0.5
                    for name, config in self.data_sparsifier.data_groups.items()}
        else:
            return self.base_param


class TestBaseDataScheduler(TestCase):
    def _get_data(self):
        tensor1, param1, emb1 = torch.randn(5, 5), nn.Parameter(torch.randn(10, 10)), nn.Embedding(50, 5)
        data_list = [
            ('tensor1', tensor1), ('param1', param1), ('emb1', emb1)
        ]
        defaults = {
            'sparsity_level': 0.7,
            'sparse_block_shape': (1, 4),
            'zeros_per_block': 2
        }
        data_with_config = [
            {
                'name': 'tensor2', 'data': torch.randn(4, 4),
                'config': {'sparsity_level': 0.3}
            }
        ]
        return data_list, data_with_config, defaults

<<<<<<< HEAD
    def _get_sparsifier(self, return_data=False):
        data_list, defaults, data_with_config = self._get_data()
=======
    def _get_sparsifier(self, data_list, data_with_config, defaults):
>>>>>>> 326bf41e
        sparsifier = DataNormSparsifier(data_list, **defaults)
        for data_config_dict in data_with_config:
            name, data, config = data_config_dict['name'], data_config_dict['data'], data_config_dict['config']
            sparsifier.add_data(name=name, data=data, **config)
        if return_data:
            return sparsifier, data_list, defaults, data_with_config
        return sparsifier

    def _get_scheduler(self, sparsifier, schedule_param):
        scheduler = ImplementedDataScheduler(sparsifier, schedule_param)
        return scheduler

    def _get_schedule_param(self):
        return 'sparsity_level'

    def _get_name_data_config(self, some_data, defaults):
        config = copy.deepcopy(defaults)
        if isinstance(some_data, Tuple):
            # dealing with data_list
            name, data = some_data
        else:
            # dealing with data_with_config
            name, data, new_config = some_data['name'], some_data['data'], some_data['config']
            config.update(new_config)
        return name, data, config

    def test_constructor(self):
<<<<<<< HEAD
        """Checks if the warning is thrown if the scheduler step is called
        before the sparsifier step"""
        sparsifier = self._get_sparsifier()
        scheduler = self._get_scheduler(sparsifier)
        scheduler_param = self._get_scheduler_param()
=======
        data_list, data_with_config, defaults = self._get_data()
        sparsifier = self._get_sparsifier(data_list, data_with_config, defaults)
        schedule_param = self._get_schedule_param()
        scheduler = self._get_scheduler(sparsifier, schedule_param)
>>>>>>> 326bf41e

        assert scheduler.data_sparsifier == sparsifier
        assert scheduler._step_count == 1

        for name, config in sparsifier.data_groups.items():
<<<<<<< HEAD
            assert scheduler.base_param[name] == config.get(scheduler_param, None)

    def test_order_of_steps(self):
        sparsifier = self._get_sparsifier()
        scheduler = self._get_scheduler(sparsifier)

        # Sparsifier step is not called
        with self.assertWarns(UserWarning):
            scheduler.step()

        # Correct order has no warnings
        # Note: This will trigger if other warnings are present.
        with warnings.catch_warnings(record=True) as w:
            sparsifier.step()
            scheduler.step()
            # Make sure there is no warning related to the base_data_scheduler
            for warning in w:
                fname = warning.filename
                fname = '/'.join(fname.split('/')[-5:])
                assert fname != 'torch/ao/sparsity/experimental/scheduler/data_scheduler/base_data_scheduler.py'

    def test_step(self):
        sparsifier, data_list, defaults, data_with_config = self._get_sparsifier(return_data=True)
        scheduler = self._get_scheduler(sparsifier)
        scheduler_param = self._get_scheduler_param()

        all_data = data_list + data_with_config

        for some_data in all_data:
            name, _, config = self._get_name_data_config(some_data, defaults)
            assert sparsifier.data_groups[name][scheduler_param] == config[scheduler_param]

        sparsifier.step()
        scheduler.step()

        for some_data in all_data:
            name, _, config = self._get_name_data_config(some_data, defaults)
            assert sparsifier.data_groups[name][scheduler_param] == config[scheduler_param] * 0.5
=======
            assert scheduler.base_param[name] == config.get(schedule_param, None)
>>>>>>> 326bf41e
<|MERGE_RESOLUTION|>--- conflicted
+++ resolved
@@ -44,18 +44,11 @@
         ]
         return data_list, data_with_config, defaults
 
-<<<<<<< HEAD
-    def _get_sparsifier(self, return_data=False):
-        data_list, defaults, data_with_config = self._get_data()
-=======
     def _get_sparsifier(self, data_list, data_with_config, defaults):
->>>>>>> 326bf41e
         sparsifier = DataNormSparsifier(data_list, **defaults)
         for data_config_dict in data_with_config:
             name, data, config = data_config_dict['name'], data_config_dict['data'], data_config_dict['config']
             sparsifier.add_data(name=name, data=data, **config)
-        if return_data:
-            return sparsifier, data_list, defaults, data_with_config
         return sparsifier
 
     def _get_scheduler(self, sparsifier, schedule_param):
@@ -77,29 +70,24 @@
         return name, data, config
 
     def test_constructor(self):
-<<<<<<< HEAD
         """Checks if the warning is thrown if the scheduler step is called
         before the sparsifier step"""
-        sparsifier = self._get_sparsifier()
-        scheduler = self._get_scheduler(sparsifier)
-        scheduler_param = self._get_scheduler_param()
-=======
         data_list, data_with_config, defaults = self._get_data()
         sparsifier = self._get_sparsifier(data_list, data_with_config, defaults)
         schedule_param = self._get_schedule_param()
         scheduler = self._get_scheduler(sparsifier, schedule_param)
->>>>>>> 326bf41e
 
         assert scheduler.data_sparsifier == sparsifier
         assert scheduler._step_count == 1
 
         for name, config in sparsifier.data_groups.items():
-<<<<<<< HEAD
-            assert scheduler.base_param[name] == config.get(scheduler_param, None)
+            assert scheduler.base_param[name] == config.get(schedule_param, None)
 
     def test_order_of_steps(self):
-        sparsifier = self._get_sparsifier()
-        scheduler = self._get_scheduler(sparsifier)
+        data_list, data_with_config, defaults = self._get_data()
+        sparsifier = self._get_sparsifier(data_list, data_with_config, defaults)
+        schedule_param = self._get_schedule_param()
+        scheduler = self._get_scheduler(sparsifier, schedule_param)
 
         # Sparsifier step is not called
         with self.assertWarns(UserWarning):
@@ -117,22 +105,28 @@
                 assert fname != 'torch/ao/sparsity/experimental/scheduler/data_scheduler/base_data_scheduler.py'
 
     def test_step(self):
-        sparsifier, data_list, defaults, data_with_config = self._get_sparsifier(return_data=True)
-        scheduler = self._get_scheduler(sparsifier)
-        scheduler_param = self._get_scheduler_param()
+        data_list, data_with_config, defaults = self._get_data()
+        sparsifier = self._get_sparsifier(data_list, data_with_config, defaults)
+        schedule_param = self._get_schedule_param()
+        scheduler = self._get_scheduler(sparsifier, schedule_param)
 
         all_data = data_list + data_with_config
 
         for some_data in all_data:
             name, _, config = self._get_name_data_config(some_data, defaults)
-            assert sparsifier.data_groups[name][scheduler_param] == config[scheduler_param]
+            assert sparsifier.data_groups[name][schedule_param] == config[schedule_param]
 
         sparsifier.step()
         scheduler.step()
 
         for some_data in all_data:
             name, _, config = self._get_name_data_config(some_data, defaults)
-            assert sparsifier.data_groups[name][scheduler_param] == config[scheduler_param] * 0.5
-=======
-            assert scheduler.base_param[name] == config.get(schedule_param, None)
->>>>>>> 326bf41e
+            assert sparsifier.data_groups[name][schedule_param] == config[schedule_param] * 0.5
+
+        # checking step count
+        step_cnt = 5
+        for _ in range(0, step_cnt):
+            sparsifier.step()
+            scheduler.step()
+
+        assert scheduler._step_count == step_cnt + 2  # step_cnt + step above + 1 step in constructor